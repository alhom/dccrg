--- conflicted
+++ resolved
@@ -75,7 +75,7 @@
 		const double value_factor = 1.0 / std::pow(double(8), double(ref_lvl));
 		divisor += value_factor;
 
-		const boost::array<double, 3> cell_center = grid.geometry.get_center(cell);
+		const std::array<double, 3> cell_center = grid.geometry.get_center(cell);
 		if (grid.length.get()[0] > 1) {
 			avg_analytic += value_factor * get_solution_value(cell_center[0]);
 		} else if (grid.length.get()[1] > 1) {
@@ -123,12 +123,7 @@
 	double local = 0, global = 0;
 
 	BOOST_FOREACH(const uint64_t cell, cells) {
-<<<<<<< HEAD
-		// assumes grid is 1d
 		const std::array<double, 3> cell_center = grid.geometry.get_center(cell);
-=======
-		const boost::array<double, 3> cell_center = grid.geometry.get_center(cell);
->>>>>>> cee83e90
 		double coord = -1;
 		if (grid.length.get()[0] > 1) {
 			coord = cell_center[0];
