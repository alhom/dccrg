/*
Version of poisson1d that skip certain cells as defined by user.

Copyright 2013, 2014 Finnish Meteorological Institute

This program is free software: you can redistribute it and/or modify
it under the terms of the GNU Lesser General Public License version 3
as published by the Free Software Foundation.

This program is distributed in the hope that it will be useful,
but WITHOUT ANY WARRANTY; without even the implied warranty of
MERCHANTABILITY or FITNESS FOR A PARTICULAR PURPOSE. See the
GNU Lesser General Public License for more details.

You should have received a copy of the GNU Lesser General Public License
along with this program. If not, see <http://www.gnu.org/licenses/>.
*/

#include "boost/foreach.hpp"
#include "boost/mpi.hpp"
#include "boost/program_options.hpp"
#include "boost/static_assert.hpp"
#include "cmath"
#include "cstdlib"
#include "iostream"
#include "stdint.h"
#include "vector"

#include "dccrg.hpp"
#include "dccrg_cartesian_geometry.hpp"

#include "poisson_solve.hpp"

using namespace boost::mpi;
using namespace dccrg;
using namespace std;


int Poisson_Cell::transfer_switch = Poisson_Cell::INIT;


double get_rhs_value(const double x)
{
	return sin(x);
}


/*
Returns the analytic solution to the test Poisson's equation.
*/
double get_solution_value(const double x)
{
	return -sin(x);
}

/*
Returns the p-norm of the difference of solution from exact.

Given offset is added to the exact solution before calculating the norm.
*/
template<class Geometry> double get_p_norm(
	const std::vector<uint64_t>& cells,
	const dccrg::Dccrg<Poisson_Cell, Geometry>& grid,
	const double p_of_norm
) {
	double local = 0, global = 0;

	BOOST_FOREACH(const uint64_t cell, cells) {
		const double coord = grid.geometry.get_center(cell)[0];
		Poisson_Cell* data = grid[cell];
		local += std::pow(
			fabs(data->solution - get_solution_value(coord)),
			p_of_norm
		);
	}
	MPI_Comm temp = grid.get_communicator();
	MPI_Allreduce(&local, &global, 1, MPI_DOUBLE, MPI_SUM, temp);
	MPI_Comm_free(&temp);
	global = std::pow(global, 1.0 / p_of_norm);

	return global;
}


int main(int argc, char* argv[])
{
	environment env(argc, argv);
	communicator comm;

	float zoltan_version;
	if (Zoltan_Initialize(argc, argv, &zoltan_version) != ZOLTAN_OK) {
	    cerr << "Zoltan_Initialize failed" << endl;
	    return EXIT_FAILURE;
	}

	int success = 0, global_success = 0; // > 0 means failure

	double old_norm = std::numeric_limits<double>::max();
	size_t old_number_of_cells = 1;

	const size_t max_number_of_cells = 32768;
	for (size_t
		number_of_cells = 8;
		number_of_cells <= max_number_of_cells;
		number_of_cells *= 2
	) {
		const double cell_length = 2 * M_PI / number_of_cells;

		Poisson_Solve solver(10, 0, 1e-15, 2, 10, false);
		dccrg::Dccrg<
			Poisson_Cell,
			dccrg::Cartesian_Geometry
		> grid, grid_reference;

		dccrg::Cartesian_Geometry::Parameters geom_params;
		geom_params.start[0] =
		geom_params.start[1] =
		geom_params.start[2] = 0;
		geom_params.level_0_cell_length[0] = cell_length;
		geom_params.level_0_cell_length[1] = 1;
		geom_params.level_0_cell_length[2] = 1;

		grid          .set_geometry(geom_params);
		grid_reference.set_geometry(geom_params);

		const std::array<uint64_t, 3>
			// create an extra layer of cells to skip in non-x dimensions
			grid_length = {{number_of_cells, 3, 3}},
			grid_reference_length = {{number_of_cells, 1, 1}};

		grid          .initialize(grid_length, comm, "RCB", 0, 0, true, false, false);
		grid_reference.initialize(grid_reference_length, comm, "RCB", 0, 0, true, false, false);

		// get cells in which to solve
		const std::vector<uint64_t>
			initial_cells = grid.get_cells(),
			initial_cells_reference = grid_reference.get_cells();

		// emulate RANDOM but predictable load balance
		BOOST_FOREACH(const uint64_t cell, initial_cells) {
			const dccrg::Types<3>::indices_t indices = grid.mapping.get_indices(cell);
			// move cells in middle of grid to same process as in reference grid
			if (indices[1] == 1 && indices[2] == 1) {
				const int target_process = indices[0] % comm.size();
				grid.pin(cell, target_process);
			}
		}
		BOOST_FOREACH(const uint64_t cell, initial_cells_reference) {
			const dccrg::Types<3>::indices_t indices = grid_reference.mapping.get_indices(cell);
			const int target_process = indices[0] % comm.size();
			grid_reference.pin(cell, target_process);
		}
		grid          .balance_load(false);
		grid_reference.balance_load(false);
		grid          .unpin_all_cells();
		grid_reference.unpin_all_cells();

		// get cells in which to solve and boundary cells to skip
		const std::vector<uint64_t>
			cells_reference = grid_reference.get_cells(),
			all_cells = grid.get_cells();
		std::vector<uint64_t> cells, cells_to_skip;

<<<<<<< HEAD
		std::unordered_set<uint64_t> cells_to_skip;

		std::vector<uint64_t> cells;
=======
>>>>>>> 387de21e
		BOOST_FOREACH(const uint64_t cell, all_cells) {
			const dccrg::Types<3>::indices_t indices = grid.mapping.get_indices(cell);
			if (indices[1] == 1 && indices[2] == 1) {
				cells.push_back(cell);
			} else {
				cells_to_skip.push_back(cell);
			}
		}

		if (cells.size() != cells_reference.size()) {
			std::cerr << __FILE__ << ":" << __LINE__
				<< " Length of cell lists not equal: " << cells.size() << " (";
			BOOST_FOREACH(const uint64_t cell, cells) {
				cout << cell << ",";
			}
			cout << "); should be " << cells_reference.size() << " (";
			BOOST_FOREACH(const uint64_t cell, cells_reference) {
				cout << cell << ",";
			}
			cout << ")" << std::endl;
			abort();
		}

		// initialize
		BOOST_FOREACH(const uint64_t cell, cells) {
			Poisson_Cell *data = grid[cell];
			if (data == NULL) {
				std::cerr << __FILE__ << ":" << __LINE__ << std::endl;
				abort();
			}
			const double coord = grid.geometry.get_center(cell)[0];
			data->rhs = get_rhs_value(coord);
			data->solution = 0;
		}
		BOOST_FOREACH(const uint64_t cell, cells_reference) {
			Poisson_Cell *data = grid_reference[cell];
			if (data == NULL) {
				std::cerr << __FILE__ << ":" << __LINE__ << std::endl;
				abort();
			}
			const double coord = grid_reference.geometry.get_center(cell)[0];
			data->rhs = get_rhs_value(coord);
			data->solution = 0;
		}

		solver.solve(cells, grid, cells_to_skip);
		solver.solve(cells_reference, grid_reference);

		// check that parallel solutions are close to analytic
		const double
			p_of_norm = 2,
			norm = get_p_norm(cells, grid, p_of_norm),
			norm_reference = get_p_norm(cells_reference, grid_reference, p_of_norm);

		if (norm > old_norm) {
			success = 1;
			if (comm.rank() == 0) {
				std::cerr << __FILE__ << ":" << __LINE__
					<< " " << p_of_norm
					<< " norm of solution larger from exact with " << number_of_cells
					<< " cells (" << norm << ") than with " << old_number_of_cells
					<< " cells (" << old_norm << ")"
					<< std::endl;
			}
		}
		if (norm_reference > old_norm) {
			success = 1;
			if (comm.rank() == 0) {
				std::cerr << __FILE__ << ":" << __LINE__
					<< " " << p_of_norm
					<< " norm of reference solution larger from exact with " << number_of_cells
					<< " cells (" << norm_reference << ") than with " << old_number_of_cells
					<< " cells"
					<< std::endl;
			}
		}

		old_norm = norm;
		old_number_of_cells = number_of_cells;

		MPI_Allreduce(&success, &global_success, 1, MPI_INT, MPI_SUM, comm);
		if (global_success > 0) {
			break;
		}
	}

	if (success == 0) {
		if (comm.rank() == 0) {
			cout << "PASSED" << endl;
		}
		return EXIT_SUCCESS;
	} else {
		if (comm.rank() == 0) {
			cout << "FAILED" << endl;
		}
		return EXIT_FAILURE;
	}
}
<|MERGE_RESOLUTION|>--- conflicted
+++ resolved
@@ -16,10 +16,7 @@
 along with this program. If not, see <http://www.gnu.org/licenses/>.
 */
 
-#include "boost/foreach.hpp"
 #include "boost/mpi.hpp"
-#include "boost/program_options.hpp"
-#include "boost/static_assert.hpp"
 #include "cmath"
 #include "cstdlib"
 #include "iostream"
@@ -65,7 +62,7 @@
 ) {
 	double local = 0, global = 0;
 
-	BOOST_FOREACH(const uint64_t cell, cells) {
+	for(const auto& cell: cells) {
 		const double coord = grid.geometry.get_center(cell)[0];
 		Poisson_Cell* data = grid[cell];
 		local += std::pow(
@@ -137,7 +134,7 @@
 			initial_cells_reference = grid_reference.get_cells();
 
 		// emulate RANDOM but predictable load balance
-		BOOST_FOREACH(const uint64_t cell, initial_cells) {
+		for(const auto& cell: initial_cells) {
 			const dccrg::Types<3>::indices_t indices = grid.mapping.get_indices(cell);
 			// move cells in middle of grid to same process as in reference grid
 			if (indices[1] == 1 && indices[2] == 1) {
@@ -145,7 +142,7 @@
 				grid.pin(cell, target_process);
 			}
 		}
-		BOOST_FOREACH(const uint64_t cell, initial_cells_reference) {
+		for(const auto& cell: initial_cells_reference) {
 			const dccrg::Types<3>::indices_t indices = grid_reference.mapping.get_indices(cell);
 			const int target_process = indices[0] % comm.size();
 			grid_reference.pin(cell, target_process);
@@ -161,13 +158,7 @@
 			all_cells = grid.get_cells();
 		std::vector<uint64_t> cells, cells_to_skip;
 
-<<<<<<< HEAD
-		std::unordered_set<uint64_t> cells_to_skip;
-
-		std::vector<uint64_t> cells;
-=======
->>>>>>> 387de21e
-		BOOST_FOREACH(const uint64_t cell, all_cells) {
+		for(const auto& cell: all_cells) {
 			const dccrg::Types<3>::indices_t indices = grid.mapping.get_indices(cell);
 			if (indices[1] == 1 && indices[2] == 1) {
 				cells.push_back(cell);
@@ -179,11 +170,11 @@
 		if (cells.size() != cells_reference.size()) {
 			std::cerr << __FILE__ << ":" << __LINE__
 				<< " Length of cell lists not equal: " << cells.size() << " (";
-			BOOST_FOREACH(const uint64_t cell, cells) {
+			for(const auto& cell: cells) {
 				cout << cell << ",";
 			}
 			cout << "); should be " << cells_reference.size() << " (";
-			BOOST_FOREACH(const uint64_t cell, cells_reference) {
+			for(const auto& cell: cells_reference) {
 				cout << cell << ",";
 			}
 			cout << ")" << std::endl;
@@ -191,7 +182,7 @@
 		}
 
 		// initialize
-		BOOST_FOREACH(const uint64_t cell, cells) {
+		for(const auto& cell: cells) {
 			Poisson_Cell *data = grid[cell];
 			if (data == NULL) {
 				std::cerr << __FILE__ << ":" << __LINE__ << std::endl;
@@ -201,7 +192,7 @@
 			data->rhs = get_rhs_value(coord);
 			data->solution = 0;
 		}
-		BOOST_FOREACH(const uint64_t cell, cells_reference) {
+		for(const auto& cell: cells_reference) {
 			Poisson_Cell *data = grid_reference[cell];
 			if (data == NULL) {
 				std::cerr << __FILE__ << ":" << __LINE__ << std::endl;
