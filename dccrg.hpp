--- conflicted
+++ resolved
@@ -1716,7 +1716,7 @@
 	bool start_loading_grid_data(
 		const std::string& name,
 		MPI_Offset offset,
-		boost::tuple<void*, int, MPI_Datatype> header,
+		std::tuple<void*, int, MPI_Datatype> header,
 		const MPI_Comm& given_comm,
 		const char* const load_balancing_method,
 		const uint64_t sfc_caching_batches = 1,
@@ -1943,15 +1943,6 @@
 			return false;
 		}
 
-<<<<<<< HEAD
-		this->cells_to_refine.insert(cell);
-
-		// override local unrefines
-		const std::vector<uint64_t> siblings = this->get_all_children(this->get_parent(cell));
-		for (const uint64_t sibling: siblings) {
-			this->cells_to_unrefine.erase(sibling);
-=======
-		#ifdef DEBUG
 		// check that correct cells were read properly
 		for (size_t i = 0; i < all_cells_and_data_displacements.size(); i += 2) {
 			const uint64_t cell = all_cells_and_data_displacements[i];
@@ -1961,38 +1952,23 @@
 					<< std::endl;
 				abort();
 			}
->>>>>>> a1b972bc
-		}
-		#endif
-
-<<<<<<< HEAD
-		for (const uint64_t neighbor: this->neighbors.at(cell)) {
-=======
+		}
+
 		// remove all but local cell data displacements
 		this->cells_and_data_displacements.clear();
 		this->cells_and_data_displacements.reserve(this->cells.size());
->>>>>>> a1b972bc
 
 		for (size_t i = 0; i < all_cells_and_data_displacements.size(); i += 2) {
 			const uint64_t
 				cell = all_cells_and_data_displacements[i],
 				offset = all_cells_and_data_displacements[i + 1];
 
-<<<<<<< HEAD
-				for (const uint64_t sibling: neighbor_siblings) {
-					this->cells_to_unrefine.erase(sibling);
-				}
-=======
 			if (this->cell_overlaps_local(cell)) {
 				this->cells_and_data_displacements.push_back(std::make_pair(cell, offset));
->>>>>>> a1b972bc
 			}
 		}
 		all_cells_and_data_displacements.clear();
 
-<<<<<<< HEAD
-		for (const uint64_t neighbor: this->neighbors_to.at(cell)) {
-=======
 		// refine the grid to create cells that exist in the file
 		std::vector<uint64_t> final_cells;
 		final_cells.reserve(this->cells_and_data_displacements.size());
@@ -2003,7 +1979,6 @@
 		) {
 			final_cells.push_back(item->first);
 		}
->>>>>>> a1b972bc
 
 		if (!this->load_cells(final_cells)) {
 			std::cerr << __FILE__ << ":" << __LINE__
@@ -2013,12 +1988,6 @@
 		}
 		final_cells.clear();
 
-<<<<<<< HEAD
-				for (const uint64_t sibling: neighbor_siblings) {
-					this->cells_to_unrefine.erase(sibling);
-				}
-			}
-=======
 		const uint64_t number_of_cells = this->cells.size();
 
 		if (number_of_cells != this->cells_and_data_displacements.size()) {
@@ -2028,7 +1997,6 @@
 				<< ", should be " << number_of_cells
 				<< std::endl;
 			abort();
->>>>>>> a1b972bc
 		}
 
 		this->initialized = true;
@@ -2092,13 +2060,8 @@
 			memory_displacements(number_of_cells, 0),
 			file_displacements(number_of_cells, 0);
 
-<<<<<<< HEAD
-		// don't unrefine if any sibling...
-		for (const uint64_t sibling: siblings) {
-=======
 		// set file view representing local cell data
 		MPI_Datatype file_datatype;
->>>>>>> a1b972bc
 
 		if (number_of_cells == 0) {
 
@@ -2110,7 +2073,7 @@
 			for (uint64_t i = 0; i < number_of_cells; i++) {
 				const uint64_t cell = this->cells_and_data_displacements[i].first;
 
-				boost::tie(
+				std::tie(
 					addresses[i],
 					counts[i],
 					mem_datatypes[i]
@@ -2223,12 +2186,8 @@
 			abort();
 		}
 
-<<<<<<< HEAD
-		for (const uint64_t neighbor: neighbors) {
-=======
 		// create a datatype representing local cell data in memory
 		MPI_Datatype memory_datatype;
->>>>>>> a1b972bc
 
 		if (number_of_cells == 0) {
 
@@ -2256,18 +2215,11 @@
 				abort();
 			}
 
-<<<<<<< HEAD
-		// record only one sibling to unrefine / process
-		for (const uint64_t sibling: siblings) {
-			if (this->cells_to_unrefine.count(sibling) > 0) {
-				return true;
-=======
 			if (MPI_Type_commit(&memory_datatype) != MPI_SUCCESS) {
 				std::cerr << "Process " << this->rank
 					<< " Couldn't commit datatype for file view"
 					<< std::endl;
 				abort();
->>>>>>> a1b972bc
 			}
 		}
 
@@ -2318,7 +2270,7 @@
 			return false;
 		}
 
-		BOOST_FOREACH(MPI_Datatype& datatype, mem_datatypes) {
+		for(MPI_Datatype& datatype: mem_datatypes) {
 			if (!Is_Named_Datatype()(datatype)) {
 				ret_val = MPI_Type_free(&datatype);
 				if (ret_val != MPI_SUCCESS) {
@@ -2337,25 +2289,10 @@
 	}
 
 
-<<<<<<< HEAD
-		// record only one sibling / process
-		const std::vector<uint64_t> siblings = this->get_all_children(this->get_parent(cell));
-		for (const uint64_t sibling: siblings) {
-			if (this->cells_not_to_unrefine.count(sibling) > 0) {
-				return true;
-			}
-		}
-
-		// override local unrefines
-		for (const uint64_t sibling: siblings) {
-			this->cells_to_unrefine.erase(sibling);
-		}
-=======
 	/*!
 	Finalizes reading cell data from given file.
 
 	Returns true on success, false otherwise.
->>>>>>> a1b972bc
 
 	\see
 	start_loading_grid_data()
@@ -2409,13 +2346,6 @@
 	clear_refined_unrefined_data()
 	get_removed_cells()
 	*/
-<<<<<<< HEAD
-	std::vector<std::pair<uint64_t, int>> get_face_neighbors_of(
-		const uint64_t cell/*,
-		const int neighborhood_id = default_neighborhood_id*/
-	) const {
-		std::vector<std::pair<uint64_t, int>> ret_val;
-=======
 	bool refine_completely(const uint64_t cell)
 	{
 		if (cell == error_cell) {
@@ -2425,20 +2355,12 @@
 		if (this->cell_process.count(cell) == 0) {
 			return false;
 		}
->>>>>>> a1b972bc
 
 		if (this->cells.count(cell) == 0) {
 			return false;
 		}
 
-<<<<<<< HEAD
-		// get location of face neighbors' offsets in neighborhood_of
-		std::array<size_t, 2 * 3> neighborhood_of_indices = {{0, 0, 0, 0, 0, 0}};
-		for (int direction = -1; direction <= 1; direction += 2)
-		for (size_t dimension = 0; dimension < 3; dimension++) {
-=======
 		const int refinement_level = this->mapping.get_refinement_level(cell);
->>>>>>> a1b972bc
 
 		if (refinement_level > this->mapping.get_maximum_refinement_level()) {
 			return false;
@@ -2458,41 +2380,29 @@
 
 		// override local unrefines
 		const std::vector<uint64_t> siblings = this->get_all_children(this->get_parent(cell));
-		BOOST_FOREACH(const uint64_t& sibling, siblings) {
+		for (const auto& sibling: siblings) {
 			this->cells_to_unrefine.erase(sibling);
 		}
 
-<<<<<<< HEAD
-		// gather cells in given cell's neighbor_of list at indices found above
-		std::array<size_t, 2 * 3> current_index = {{0, 0, 0, 0, 0, 0}};
-		const int refinement_level = this->mapping.get_refinement_level(cell);
-
-		for (size_t
-			neighbor_i = 0;
-			neighbor_i < this->neighbors.at(cell).size();
-			neighbor_i++
-		) {
-=======
-		BOOST_FOREACH(const uint64_t& neighbor, this->neighbors.at(cell)) {
->>>>>>> a1b972bc
+		for(const auto& neighbor: this->neighbors.at(cell)) {
 
 			if (this->mapping.get_refinement_level(neighbor) <= refinement_level) {
 				const std::vector<uint64_t> neighbor_siblings
 					= this->get_all_children(this->get_parent(neighbor));
 
-				BOOST_FOREACH(const uint64_t& sibling, neighbor_siblings) {
+				for(const auto& sibling: neighbor_siblings) {
 					this->cells_to_unrefine.erase(sibling);
 				}
 			}
 		}
 
-		BOOST_FOREACH(const uint64_t& neighbor, this->neighbors_to.at(cell)) {
+		for(const auto& neighbor: this->neighbors_to.at(cell)) {
 
 			if (this->mapping.get_refinement_level(neighbor) <= refinement_level) {
 				const std::vector<uint64_t> neighbor_siblings
 					= this->get_all_children(this->get_parent(neighbor));
 
-				BOOST_FOREACH(const uint64_t& sibling, neighbor_siblings) {
+				for(const auto& sibling: neighbor_siblings) {
 					this->cells_to_unrefine.erase(sibling);
 				}
 			}
@@ -2548,7 +2458,7 @@
 		const std::vector<uint64_t> siblings = this->get_all_children(this->get_parent(cell));
 
 		// don't unrefine if any sibling...
-		BOOST_FOREACH(const uint64_t& sibling, siblings) {
+		for(const auto& sibling: siblings) {
 
 			// ...has children
 			if (sibling != this->get_child(sibling)) {
@@ -2588,7 +2498,7 @@
 				true
 			);
 
-		BOOST_FOREACH(const uint64_t& neighbor, neighbors) {
+		for(const auto& neighbor: neighbors) {
 
 			const int neighbor_ref_lvl = this->mapping.get_refinement_level(neighbor);
 
@@ -2603,7 +2513,7 @@
 		}
 
 		// record only one sibling to unrefine / process
-		BOOST_FOREACH(const uint64_t& sibling, siblings) {
+		for(const auto& sibling: siblings) {
 			if (this->cells_to_unrefine.count(sibling) > 0) {
 				return true;
 			}
@@ -2647,60 +2557,6 @@
 			return false;
 		}
 
-<<<<<<< HEAD
-
-		int neighbor_types = 0;
-
-		const std::vector<uint64_t>& neighs_of
-			= (neighborhood_id == default_neighborhood_id)
-			? this->neighbors.at(cell)
-			: this->user_neigh_of.at(neighborhood_id).at(cell);
-
-		for (const uint64_t neighbor: neighs_of) {
-			if (neighbor == error_cell) {
-				continue;
-			}
-
-			if (this->is_local(neighbor)) {
-				neighbor_types |= has_local_neighbor_of;
-			} else {
-				neighbor_types |= has_remote_neighbor_of;
-			}
-		}
-
-		const std::vector<uint64_t>& neighs_to
-			= (neighborhood_id == default_neighborhood_id)
-			? this->neighbors_to.at(cell)
-			: this->user_neigh_to.at(neighborhood_id).at(cell);
-
-		for (const uint64_t neighbor: neighs_to) {
-			if (neighbor == error_cell) {
-				continue;
-			}
-
-			if (this->is_local(neighbor)) {
-				neighbor_types |= has_local_neighbor_to;
-			} else {
-				neighbor_types |= has_remote_neighbor_to;
-			}
-		}
-
-
-		if (exact_match) {
-			for (const int criterion: criteria) {
-				if (neighbor_types == criterion) {
-					return true;
-				}
-			}
-		} else {
-			// with inexact matching all criteria can be merged into one
-			int merged_criteria = 0;
-			for (const int criterion: criteria) {
-				merged_criteria |= criterion;
-			}
-
-			if ((neighbor_types & merged_criteria) > 0) {
-=======
 		if (this->mapping.get_refinement_level(cell) == 0) {
 			return true;
 		}
@@ -2712,15 +2568,14 @@
 
 		// record only one sibling / process
 		const std::vector<uint64_t> siblings = this->get_all_children(this->get_parent(cell));
-		BOOST_FOREACH(const uint64_t& sibling, siblings) {
+		for(const auto& sibling: siblings) {
 			if (this->cells_not_to_unrefine.count(sibling) > 0) {
->>>>>>> a1b972bc
 				return true;
 			}
 		}
 
 		// override local unrefines
-		BOOST_FOREACH(const uint64_t& sibling, siblings) {
+		for(const auto& sibling: siblings) {
 			this->cells_to_unrefine.erase(sibling);
 		}
 
@@ -2761,7 +2616,7 @@
 		}
 
 		// get location of face neighbors' offsets in neighborhood_of
-		boost::array<size_t, 2 * 3> neighborhood_of_indices = {{0, 0, 0, 0, 0, 0}};
+		std::array<size_t, 2 * 3> neighborhood_of_indices = {{0, 0, 0, 0, 0, 0}};
 		for (int direction = -1; direction <= 1; direction += 2)
 		for (size_t dimension = 0; dimension < 3; dimension++) {
 
@@ -2800,7 +2655,7 @@
 		}
 
 		// gather cells in given cell's neighbor_of list at indices found above
-		boost::array<size_t, 2 * 3> current_index = {{0, 0, 0, 0, 0, 0}};
+		std::array<size_t, 2 * 3> current_index = {{0, 0, 0, 0, 0, 0}};
 		const int refinement_level = this->mapping.get_refinement_level(cell);
 
 		for (size_t
@@ -2950,12 +2805,7 @@
 			? this->neighbors.at(cell)
 			: this->user_neigh_of.at(neighborhood_id).at(cell);
 
-<<<<<<< HEAD
-		for (const uint64_t neighbor: neighbors_ref) {
-
-=======
-		BOOST_FOREACH(const uint64_t neighbor, neighs_of) {
->>>>>>> a1b972bc
+		for(const auto& neighbor: neighs_of) {
 			if (neighbor == error_cell) {
 				continue;
 			}
@@ -2972,12 +2822,7 @@
 			? this->neighbors_to.at(cell)
 			: this->user_neigh_to.at(neighborhood_id).at(cell);
 
-<<<<<<< HEAD
-		for (const uint64_t neighbor: neighbors_ref) {
-
-=======
-		BOOST_FOREACH(const uint64_t neighbor, neighs_to) {
->>>>>>> a1b972bc
+		for(const auto& neighbor: neighs_to) {
 			if (neighbor == error_cell) {
 				continue;
 			}
@@ -2991,7 +2836,7 @@
 
 
 		if (exact_match) {
-			BOOST_FOREACH(const int criterion, criteria) {
+			for(const auto& criterion: criteria) {
 				if (neighbor_types == criterion) {
 					return true;
 				}
@@ -2999,7 +2844,7 @@
 		} else {
 			// with inexact matching all criteria can be merged into one
 			int merged_criteria = 0;
-			BOOST_FOREACH(const int criterion, criteria) {
+			for(const auto& criterion: criteria) {
 				merged_criteria |= criterion;
 			}
 
@@ -3159,7 +3004,7 @@
 			? this->neighbors.at(cell)
 			: this->user_neigh_of.at(neighborhood_id).at(cell);
 
-		BOOST_FOREACH(const uint64_t neighbor, neighbors_ref) {
+		for(const auto& neighbor: neighbors_ref) {
 
 			if (neighbor == error_cell) {
 				continue;
@@ -3211,7 +3056,7 @@
 			? this->neighbors_to.at(cell)
 			: this->user_neigh_to.at(neighborhood_id).at(cell);
 
-		BOOST_FOREACH(const uint64_t neighbor, neighbors_ref) {
+		for(const auto& neighbor: neighbors_ref) {
 
 			if (neighbor == error_cell) {
 				continue;
@@ -7078,7 +6923,6 @@
 			= this->length.get()[0]
 			* this->length.get()[1]
 			* this->length.get()[2];
-<<<<<<< HEAD
 
 		uint64_t cells_per_process = 0;
 
@@ -7222,392 +7066,6 @@
 		this->topology_rw.set_periodicity(0, periodic_in_x);
 		this->topology_rw.set_periodicity(1, periodic_in_y);
 		this->topology_rw.set_periodicity(2, periodic_in_z);
-
-		if (maximum_refinement_level < 0) {
-			this->mapping_rw.set_maximum_refinement_level(
-				this->mapping_rw.get_maximum_possible_refinement_level()
-			);
-		} else if (!this->mapping_rw.set_maximum_refinement_level(maximum_refinement_level)) {
-			std::cerr << __FILE__ << ":" << __LINE__
-				<< "Couldn't set maximum refinement level to " << maximum_refinement_level
-				<< std::endl;
-			abort();
-		}
-
-		return true;
-	}
-
-
-	/*!
-	Same as initialize_from_arguments() but reads parameters from file.
-
-	File must be an open file and offset given in bytes.
-	*/
-	bool initialize_from_file(
-		const uint64_t sfc_caching_batches,
-		MPI_File file,
-		MPI_Offset offset
-	) {
-		int ret_val = -1;
-
-		// initialize mapping
-		if (!this->mapping_rw.read(file, offset)) {
-			if (rank == 0) {
-				std::cerr << __FILE__ << ":" << __LINE__
-					<< " Couldn't read mapping"
-					<< std::endl;
-			}
-			return false;
-		}
-		offset += this->mapping.data_size();
-
-		// initialize default neighborhood
-		unsigned int neighborhood_length = 0;
-		ret_val = MPI_File_read_at_all(
-			file,
-			offset,
-			(void*) &neighborhood_length,
-			1,
-			MPI_UNSIGNED,
-			MPI_STATUS_IGNORE
-		);
-		if (ret_val != MPI_SUCCESS) {
-			if (rank == 0) {
-				std::cerr << __FILE__ << ":" << __LINE__
-					<< " Couldn't read length of cells' neighborhoods: " << Error_String()(ret_val)
-					<< std::endl;
-			}
-			return false;
-		}
-		offset += sizeof(unsigned int);
-		this->initialize_neighborhoods(neighborhood_length);
-
-		// initialize topology
-		if (!this->topology_rw.read(file, offset)) {
-			if (rank == 0) {
-				std::cerr << __FILE__ << ":" << __LINE__
-					<< " Couldn't read grid topology from file"
-					<< std::endl;
-			}
-			return false;
-		}
-		offset += this->topology.data_size();
-
-		// initialize geometry
-		if (!this->geometry_rw.read(file, offset)) {
-			if (this->rank == 0) {
-				std::cerr << __FILE__ << ":" << __LINE__
-					<< " Couldn't read geometry from file"
-					<< std::endl;
-			}
-			return false;
-		}
-		offset += this->geometry.data_size();
-
-		// initial cells must exist along with neighbor lists,
-		// etc. before loading the grid.
-		this->create_level_0_cells(sfc_caching_batches);
-		if (!this->initialize_neighbors()) {
-			std::cerr << __FILE__ << ":" << __LINE__
-				<< " Couldn't initialize neighbors"
-				<< std::endl;
-			return false;
-		}
-
-		// read the total number of cells in the file
-		uint64_t total_number_of_cells = 0;
-		ret_val = MPI_File_read_at_all(
-			file,
-			offset,
-			&total_number_of_cells,
-			1,
-			MPI_UINT64_T,
-			MPI_STATUS_IGNORE
-		);
-		if (ret_val != MPI_SUCCESS) {
-			std::cerr << "Couldn't read total number of cells" << std::endl;
-			return false;
-		}
-		offset += sizeof(uint64_t);
-
-		// read cells and data displacements
-		std::vector<uint64_t> all_cells_and_data_displacements(2 * total_number_of_cells, error_cell);
-		ret_val = MPI_File_read_at_all(
-			file,
-			offset,
-			&all_cells_and_data_displacements[0],
-			2 * total_number_of_cells,
-			MPI_UINT64_T,
-			MPI_STATUS_IGNORE
-		);
-		if (ret_val != MPI_SUCCESS) {
-			std::cerr << "Couldn't read number of cells" << std::endl;
-			return false;
-		}
-
-		#ifdef DEBUG
-		// check that correct cells were read properly
-		for (size_t i = 0; i < all_cells_and_data_displacements.size(); i += 2) {
-			const uint64_t cell = all_cells_and_data_displacements[i];
-			if (cell == error_cell) {
-				std::cerr << __FILE__ << ":" << __LINE__
-					<< " Invalid cell in cell list at index " << i << ": " << cell
-					<< std::endl;
-				abort();
-			}
-		}
-		#endif
-
-		// remove all but local cell data displacements
-		std::vector<std::pair<uint64_t, uint64_t>> cells_and_data_displacements;
-		cells_and_data_displacements.reserve(this->cells.size());
-
-		for (size_t i = 0; i < all_cells_and_data_displacements.size(); i += 2) {
-			const uint64_t
-				cell = all_cells_and_data_displacements[i],
-				offset = all_cells_and_data_displacements[i + 1];
-
-			if (this->cell_overlaps_local(cell)) {
-				cells_and_data_displacements.push_back(std::make_pair(cell, offset));
-			}
-		}
-		all_cells_and_data_displacements.clear();
-
-		// refine the grid to create cells that exist in the file
-		std::vector<uint64_t> final_cells;
-		final_cells.reserve(cells_and_data_displacements.size());
-		for (std::vector<std::pair<uint64_t, uint64_t>>::const_iterator
-			item = cells_and_data_displacements.begin();
-			item != cells_and_data_displacements.end();
-			item++
-		) {
-			final_cells.push_back(item->first);
-		}
-
-		if (!this->load_cells(final_cells)) {
-			std::cerr << __FILE__ << ":" << __LINE__
-				<< " Couldn't load grid"
-				<< std::endl;
-			abort();
-		}
-		final_cells.clear();
-
-		const uint64_t number_of_cells = cells_and_data_displacements.size();
-
-		#ifdef DEBUG
-		if (number_of_cells != cells_and_data_displacements.size()) {
-			std::cerr << __FILE__ << ":" << __LINE__
-				<< " Incorrect number of cell data displacements: "
-				<< cells_and_data_displacements.size()
-				<< ", should be " << number_of_cells
-				<< std::endl;
-			abort();
-		}
-		#endif
-
-
-		// datatypes etc. of local cell data in memory
-		std::vector<void*> addresses(number_of_cells, NULL);
-		std::vector<int> counts(number_of_cells, -1);
-		std::vector<MPI_Datatype> mem_datatypes(number_of_cells, MPI_DATATYPE_NULL);
-		std::vector<MPI_Aint>
-			memory_displacements(number_of_cells, 0),
-			file_displacements(number_of_cells, 0);
-
-		// set file view representing local cell data
-		MPI_Datatype file_datatype;
-
-		if (number_of_cells == 0) {
-
-			MPI_Type_contiguous(0, MPI_BYTE, &file_datatype);
-
-		} else {
-
-			// get datatype info from local cells in memory
-			for (uint64_t i = 0; i < number_of_cells; i++) {
-				const uint64_t cell = cells_and_data_displacements[i].first;
-
-				std::tie(
-					addresses[i],
-					counts[i],
-					mem_datatypes[i]
-				) = detail::get_cell_mpi_datatype(
-					this->cells.at(cell),
-					cell,
-					-1,
-					(int) this->rank,
-					true,
-					-1
-				);
-			}
-
-			// padding is not included in the file so maybe use contiguous datatypes
-			std::vector<MPI_Datatype> file_datatypes(mem_datatypes.size(), MPI_DATATYPE_NULL);
-			for (size_t i = 0; i < mem_datatypes.size(); i++) {
-				MPI_Datatype& mem_datatype = mem_datatypes[i];
-
-				if (Is_Named_Datatype()(mem_datatype)) {
-=======
->>>>>>> a1b972bc
-
-		uint64_t cells_per_process = 0;
-
-		if (total_cells < this->comm_size) {
-			cells_per_process = 1;
-		} else if (total_cells % this->comm_size > 0) {
-			cells_per_process = total_cells / this->comm_size + 1;
-		} else {
-			cells_per_process = total_cells / this->comm_size;
-		}
-
-		// some processes get fewer cells if grid size not divisible by this->comm_size
-		const uint64_t procs_with_fewer = cells_per_process * this->comm_size - total_cells;
-
-		#ifndef USE_SFC
-
-		uint64_t cell_to_create = 1;
-		for (uint64_t process = 0; process < this->comm_size; process++) {
-
-			uint64_t cells_to_create;
-			if (process < procs_with_fewer) {
-				cells_to_create = cells_per_process - 1;
-			} else {
-				cells_to_create = cells_per_process;
-			}
-
-			for (uint64_t i = 0; i < cells_to_create; i++) {
-				this->cell_process[cell_to_create] = process;
-				if (process == this->rank) {
-					this->cells[cell_to_create];
-				}
-				cell_to_create++;
-			}
-		}
-
-		#ifdef DEBUG
-		if (cell_to_create != total_cells + 1) {
-			std::cerr << __FILE__ << ":" << __LINE__
-				<< " Incorrect number of cells created: " << cell_to_create - 1
-				<< ", should be " << total_cells
-				<< std::endl;
-			abort();
-		}
-		#endif
-
-		#else // ifndef USE_SFC
-
-		const dccrg::Types<3>::indices_t sfc_length = {{
-			this->length.get()[0],
-			this->length.get()[1],
-			this->length.get()[2]
-		}};
-		sfc::Sfc<3, uint64_t> sfc_mapping(sfc_length);
-
-		/*
-		Cache only batch_size number of sfc indices at a time.
-		Saves memory and can even be faster than caching everything at once
-		*/
-		uint64_t batch_size;
-		if (sfc_mapping.size() % sfc_caching_batches > 0) {
-			batch_size = 1 + sfc_mapping.size() / sfc_caching_batches;
-		} else {
-			batch_size = sfc_mapping.size() / sfc_caching_batches;
-		}
-
-		uint64_t cache_start = 0, cache_end = batch_size - 1;
-		sfc_mapping.cache_sfc_index_range(cache_start, cache_end);
-
-		uint64_t sfc_index = 0;
-		for (uint64_t process = 0; process < this->comm_size; process++) {
-
-			uint64_t cells_to_create;
-			if (process < procs_with_fewer) {
-				cells_to_create = cells_per_process - 1;
-			} else {
-				cells_to_create = cells_per_process;
-			}
-
-			for (uint64_t i = 0; i < cells_to_create; i++) {
-
-				// cache new sfc index batch
-				if (sfc_index > cache_end) {
-					cache_start = cache_end;
-					cache_end = cache_start + batch_size;
-
-					if (cache_end >= sfc_mapping.size()) {
-						cache_end = sfc_mapping.size() - 1;
-					}
-
-					sfc_mapping.clear();
-					sfc_mapping.cache_sfc_index_range(cache_start, cache_end);
-				}
-
-				dccrg::Types<3>::indices_t indices = sfc_mapping.get_indices(sfc_index);
-				// transform indices to those of refinement level 0 cells
-				indices[0] *= uint64_t(1) << this->mapping.get_maximum_refinement_level();
-				indices[1] *= uint64_t(1) << this->mapping.get_maximum_refinement_level();
-				indices[2] *= uint64_t(1) << this->mapping.get_maximum_refinement_level();
-				const uint64_t cell_to_create = this->mapping.get_cell_from_indices(indices, 0);
-
-				this->cell_process[cell_to_create] = process;
-				if (process == this->rank) {
-					this->cells[cell_to_create];
-				}
-
-				sfc_index++;
-			}
-		}
-		sfc_mapping.clear();
-
-		if (sfc_index != total_cells) {
-			std::cerr << __FILE__ << ":" << __LINE__ << " Process " << this->rank
-				<< ": Incorrect number of cells created: " << sfc_index
-				<< ", should be " << total_cells
-				<< std::endl;
-			abort();
-		}
-
-		#endif // ifndef USE_SFC
-		// TODO: check that the last index in the grid in every direction is less than error_index
-
-		return true;
-	}
-
-
-	/*!
-	Initializes the grid from given parameters.
-	*/
-	bool initialize_from_arguments(
-		const boost::array<uint64_t, 3>& initial_length,
-		const int maximum_refinement_level,
-		const bool periodic_in_x,
-		const bool periodic_in_y,
-		const bool periodic_in_z
-	) {
-		if (!this->mapping_rw.set_length(initial_length)) {
-			std::cerr << "Couldn't set initial length of grid" << std::endl;
-			return false;
-		}
-
-<<<<<<< HEAD
-		for (auto& datatype: mem_datatypes) {
-			if (!Is_Named_Datatype()(datatype)) {
-				ret_val = MPI_Type_free(&datatype);
-				if (ret_val != MPI_SUCCESS) {
-					std::cerr << __FILE__ << ":" << __LINE__
-						<< " Process " << this->rank
-						<< " Couldn't free user defined datatype: "
-						<< Error_String()(ret_val)
-						<< std::endl;
-					return false;
-				}
-			}
-		}
-=======
-		this->topology_rw.set_periodicity(0, periodic_in_x);
-		this->topology_rw.set_periodicity(1, periodic_in_y);
-		this->topology_rw.set_periodicity(2, periodic_in_z);
->>>>>>> a1b972bc
 
 		if (maximum_refinement_level < 0) {
 			this->mapping_rw.set_maximum_refinement_level(
