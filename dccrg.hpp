/*
A distributed cartesian cell-refinable grid.

Copyright 2009, 2010, 2011, 2012, 2013,
2014, 2015, 2016, 2018 Finnish Meteorological Institute
Copyright 2014, 2015, 2016, 2018 Ilja Honkonen

This program is free software: you can redistribute it and/or modify
it under the terms of the GNU Lesser General Public License version 3
as published by the Free Software Foundation.

This program is distributed in the hope that it will be useful,
but WITHOUT ANY WARRANTY; without even the implied warranty of
MERCHANTABILITY or FITNESS FOR A PARTICULAR PURPOSE. See the
GNU Lesser General Public License for more details.

You should have received a copy of the GNU Lesser General Public License
along with this program. If not, see <http://www.gnu.org/licenses/>.
*/


#ifndef DCCRG_HPP
#define DCCRG_HPP


/*!
\mainpage Distributed Cartesian Cell-Refinable Grid.

See https://github.com/fmihpc/dccrg/wiki/Basics for the basics and
dccrg::Dccrg for a starting point in the API.
*/


#include "algorithm"
#include "array"
#include "cstdint"
#include "cstdio"
#include "cstdlib"
#include "fstream"
#include "functional"
#include "iterator"
#include "limits"
#include "map"
#include "set"
#include "stdexcept"
#include "tuple"
#include "utility"
#include "unordered_map"
#include "unordered_set"
#include "vector"
#include "../../open_bucket_hashtable.h"

#include "mpi.h"
#include "zoltan.h"

#ifdef USE_SFC
#include "sfc++.hpp"
#endif

#include "phiprof.hpp"


/*
If compilation fails with a complaint about
MPI_UNSIGNED_LONG_LONG try replacing it with
MPI_UNSIGNED_LONG in the following:
*/
#ifndef MPI_UINT64_T
#define MPI_UINT64_T MPI_UNSIGNED_LONG_LONG
#endif


#include "dccrg_get_cell_datatype.hpp"
#include "dccrg_no_geometry.hpp"
#include "dccrg_mapping.hpp"
#include "dccrg_mpi_support.hpp"
#include "dccrg_topology.hpp"
#include "dccrg_types.hpp"


/*!
Namespace where all dccrg classes, functions, etc are defined.
*/
namespace dccrg
{

static const int
	/*! @var
	*/

	/*!
	Id of the default neighborhood created when dccrg is initialized
	\see Dccrg::initialize() Dccrg::add_neighborhood()
	*/
	default_neighborhood_id = -0xdcc,

	/*!
	This bit is set for a cell that does not consider any cell as a
	neighbor and is not considered as a neighbor by any cell
	\see Dccrg::get_cells()
	*/
	has_no_neighbor = 0,

	/*!
	This bit is set for a cell that considers a cell on this
	process as a neighbor
	\see Dccrg::get_cells()
	*/
	has_local_neighbor_of = (1 << 0),

	/*!
	This bit is set for a cell that is considered as a neighbor
	by a cell on this process
	\see Dccrg::get_cells()
	*/
	has_local_neighbor_to = (1 << 1),

	/*!
	This bit is set for a cell that considers a cell on another
	process as a neighbor
	\see Dccrg::get_cells()
	*/
	has_remote_neighbor_of = (1 << 2),

	/*!
	This bit is set for a cell that c is considered as a neighbor
	by a cell on another process
	\see Dccrg::get_cells()
	*/
	has_remote_neighbor_to = (1 << 3),

	/*!
	This bit is set for a cell which is both dccrg::has_local_neighbor_of
	and dccrg::has_local_neighbor_to
	\see Dccrg::get_cells()
	*/
	has_local_neighbor_both = has_local_neighbor_of | has_local_neighbor_to,

	/*!
	This bit is set for a cell which is both dccrg::has_remote_neighbor_of
	and dccrg::has_remote_neighbor_to
	\see Dccrg::get_cells()
	*/
	has_remote_neighbor_both = has_remote_neighbor_of | has_remote_neighbor_to;


template <
	class Cell_Data,
	class Geometry = No_Geometry,
	class Additional_Cell_Items = std::tuple<>,
	class Additional_Neighbor_Items = std::tuple<>
> class Dccrg;

/*!
\brief Main class of dccrg, instantiate and initialize() to create a parallel simulation grid.

Cell_Data class will be stored in all local cells (and their remote neighbors after
a call to e.g. update_copies_of_remote_neighbors()) and must provide a way for dccrg to query
what data to send between processes using MPI-2.2 (http://www.mpi-forum.org/docs/).
Cell_Data must have one of the following member functions (as const or not):
\verbatim
std::tuple<
	void*,
	int,
	MPI_Datatype
> get_mpi_datatype();
\endverbatim
or
\verbatim
std::tuple<
	void*,
	int,
	MPI_Datatype
> get_mpi_datatype(
	const uint64_t cell_id,
	const int sender,
	const int receiver,
	const bool receiving,
	const int neighborhood_id
);
\endverbatim
The get_mpi_datatype() function of the Cell_Data class decides what data
dccrg should transfer between processes or when the grid is written
to/read from a file. Internally the result of get_mpi_datatype()
from all cells being transferred is collected into one MPI_Datatype and
passed to MPI functions (see also set_send_single_cells()).
If needed, the arguments to get_mpi_datatype() provide additional information:
	- cell_id is the id of the cell whose get_mpi_datatype is being called
	- sender is the MPI process number sending the cell's data
		- this can be negative, e.g. when loading grid data from a file,
		  see load_grid_data()
	- receiver is the MPI process number receiving the cell's data
		- this can be negative, e.g. when saving grid data to a file,
		  see save_grid_data()
	- receiving is true on the receiving process and false on the sending
	- neighborhood_id is the neighborhood id for which communication is
	  being done, see add_neighborhood()
		- neighborhood_id is undefined when saving/loading grid data
		  from a file and balancing the computational load

Geometry class decides the physical size, shape, etc of the grid.

\see Dccrg() to instantiate a new grid object.
*/
template <
	class Cell_Data,
	class Geometry,
	class... Additional_Cell_Items,
	class... Additional_Neighbor_Items
> class Dccrg<
	Cell_Data,
	Geometry,
	std::tuple<Additional_Cell_Items...>,
	std::tuple<Additional_Neighbor_Items...>
> {

private:
	/*!
	Read-write version of topology for internal use.
	*/
	Grid_Topology topology_rw;

public:
	/*!
	Public read-only version of the grid's topology.

	\see Grid_Topology
	*/
	const Grid_Topology& topology = this->topology_rw;

private:
	/*!
	Read-write version of cell id mapping for internal use.
	*/
	Mapping mapping_rw;

public:


	/*!
	Public read-only version of the mapping of a
	cell's ids to its size and location in the grid.

	\see Mapping
	*/
	const Mapping& mapping = this->mapping_rw;

	/*!
	Public read-only version of the grid's length in cells of refinement level 0.

	\see Grid_Length
	*/
	const Grid_Length& length = this->mapping.length;


private:

	/*!
	Read-write version of the grid's geometry for internal use.
	*/
	Geometry geometry_rw;


public:

	/*!
	The geometry of the grid.

	\see
	Cartesian_Geometry
	Dccrg()
	*/
	const Geometry& geometry = this->geometry_rw;


	/*!
	Parameter type of the geometry class that is given
	to dccrg as a template parameter.

	\see For example Cartesian_Geometry_Parameters
	*/
	typedef typename Geometry::Parameters Geometry_Parameters;

	/*!
	Helper type for iterating over local cells and their data
	\see
	operator[]()
	begin()
	get_cells()
	*/
	typedef typename std::pair<const uint64_t&, const Cell_Data&> cell_and_data_pair_t;

	/*!
	Creates an uninitialized instance of dccrg.

	The instance's initialize function must be called
	before doing anything else with the instance,
	otherwise the result is undefined.

	Use the set function of the grid's geometry
	variable to give the grid specific physical
	parameters such as starting location and size.

	For an example see the file simple_game_of_life.cpp
	in the examples directory.

	set_initial_length()
	Dccrg(const Dccrg<Other_Cell_Data, Other_Geometry>& other)
	*/
	Dccrg():geometry_rw(length, mapping, topology){}


	/*!
	Creates an instance of the grid based on another instance of the grid.

	Call this with all processes unless you really know what you are doing.
	Must not be used while the instance being copied is updating remote
	neighbor data or balancing the load.
	The Cell_Data class can differ between the two grids.
	The geometry of this grid must be compatible with the other
	grid's geometry (it must have a copy contructor taking the
	other grid's geometry as an argument).

	The following data is not included in the new dccrg instance:
		- Other_Cell_Data, in other words the other grid's cell data
		- refined/unrefined cells
		- everything related to load balancing or remote neighbor updates

	A dccrg instance created this way is already initialized.
	*/
	template<
		class Other_Cell_Data,
		class Other_Geometry
	> Dccrg(const Dccrg<Other_Cell_Data, Other_Geometry>& other) :
		topology_rw(other.topology),
		mapping_rw(other.mapping),
		geometry_rw(length, mapping, topology),
		mapping_initialized(other.get_mapping_initialized()),
		grid_initialized(other.get_initialized()),
		neighborhood_length(other.get_neighborhood_length()),
		max_tag(other.get_max_tag()),
		send_single_cells(other.get_send_single_cells()),
		comm(other.get_communicator()),
		rank(uint64_t(other.get_rank())),
		comm_size(uint64_t(other.get_comm_size())),
		neighborhood_of(other.get_neighborhood_of()),
		neighborhood_to(other.get_neighborhood_to()),
		user_hood_of(other.get_user_hood_of()),
		user_hood_to(other.get_user_hood_to()),
		neighbors_to(other.get_all_neighbors_to()),
		user_neigh_of(other.get_all_user_neigh_of()),
		user_neigh_to(other.get_all_user_neigh_to()),
		cell_process(other.get_cell_process()),
		local_cells_on_process_boundary(other.get_local_cells_on_process_boundary_internal()),
		remote_cells_on_process_boundary(other.get_remote_cells_on_process_boundary_internal()),
		user_local_cells_on_process_boundary(other.get_user_local_cells_on_process_boundary()),
		user_remote_cells_on_process_boundary(other.get_user_remote_cells_on_process_boundary()),
		cells_to_send(other.get_cells_to_send()),
		cells_to_receive(other.get_cells_to_receive()),
		user_neigh_cells_to_send(other.get_user_neigh_cells_to_send()),
		user_neigh_cells_to_receive(other.get_user_neigh_cells_to_receive()),
		pin_requests(other.get_pin_requests()),
		new_pin_requests(other.get_new_pin_requests()),
		processes_per_part(other.get_processes_per_part()),
		partitioning_options(other.get_partitioning_options()),
		no_load_balancing(other.get_no_load_balancing()),
		reserved_options(other.get_reserved_options()),
		cell_weights(other.get_cell_weights()),
		neighbor_processes(other.get_neighbor_processes()),
		balancing_load(other.get_balancing_load())
	{
		if (other.get_balancing_load()) {
			std::cerr << __FILE__ << ":" << __LINE__
				<< " Copy constructor called while the instance being copied is balancing load"
				<< std::endl;
			abort();
		}

		if (!this->geometry_rw.set(other.geometry)) {
			std::cerr << __FILE__ << ":" << __LINE__
				<< " Couldn't set geometry while copy constructing"
				<< std::endl;
			abort();
		}

		if (!this->mapping_rw.set_maximum_refinement_level(other.mapping.get_maximum_refinement_level())) {
			std::cerr << __FILE__ << ":" << __LINE__
				<< " Couldn't set maximum refinement level when copy constructing"
				<< std::endl;
			abort();
		}

		this->zoltan = Zoltan_Copy(other.get_zoltan());

		// default construct Other_Cell_Data of local cells
		for (typename std::unordered_map<uint64_t, Other_Cell_Data>::const_iterator
			cell_item = other.get_cell_data().begin();
			cell_item != other.get_cell_data().end();
			cell_item++
		) {
			this->cell_data[cell_item->first];
		}
	}


	/*!
	Initializes the instance of the grid with given parameters.

	Zoltan library must have been initialized with Zoltan_Initialize
	before calling this function. The geometry of the grid must not
	have been set before calling this function.

	comm: the grid will span all the processes in the communicator comm

	Throws on failure (on one or more processes).

	\see
	Dccrg()
	set_initial_length()
	set_neighborhood_length()
	set_load_balancing_method()
	set_maximum_refinement_level()
	set_periodic()
	set_geometry()
	get_cells()
	get_existing_cell()
	operator[]()
	get_neighbors_of()
	update_copies_of_remote_neighbors()
	balance_load()
	add_neighborhood()
	refine_completely()
	is_local()
	set_send_single_cells()
	load_grid_data()
	*/
	Dccrg<
		Cell_Data,
		Geometry,
		std::tuple<Additional_Cell_Items...>,
		std::tuple<Additional_Neighbor_Items...>
	>& initialize(
		const MPI_Comm& given_comm,
		const uint64_t sfc_caching_batches = 1
	) {
		using std::to_string;

		if (this->grid_initialized) {
			throw std::invalid_argument(
				"\n" __FILE__ "(" + to_string(__LINE__) + "): "
				+ "Initialize function called for an already initialized dccrg"
			);
		}

		if (not this->mapping_initialized) {
			throw std::invalid_argument(
				"\n" __FILE__ "(" + to_string(__LINE__) + "): "
				+ "Initialize function called before set_initial_length()."
			);
		}

		if (!this->initialize_mpi(given_comm)) {
			throw std::invalid_argument(
				"\n" __FILE__ "(" + to_string(__LINE__) + "): "
				+ "Couldn't initialize MPI"
			);
		}

		if (!this->initialize_zoltan()) {
			throw std::invalid_argument(
				"\n" __FILE__ "(" + to_string(__LINE__) + "): "
				+ "Couldn't set up Zoltan"
			);
		}

		this->initialize_neighborhoods();

		if (!this->create_level_0_cells(sfc_caching_batches)) {
			throw std::invalid_argument(
				"\n" __FILE__ "(" + to_string(__LINE__) + "): "
				+ "Couldn't create cells of refinement level 0"
			);
		}

		if (!this->initialize_neighbors()) {
			throw std::invalid_argument(
				"\n" __FILE__ "(" + to_string(__LINE__) + "): "
				+ "Couldn't initialize neighbors"
			);
		}

		this->allocate_copies_of_remote_neighbors();
		try {
			this->update_cell_pointers();
		} catch (const std::exception& e) {
			throw std::runtime_error(
				"\n" __FILE__ "(" + to_string(__LINE__) + "): "
				+ "Couldn't update cell pointers: " + e.what()
			);
		}

		this->grid_initialized = true;

		return *this;
	}


	/*!
	Sets the geometry of the grid to given values.

	initialize() must have been called prior to calling this function.

	Forwards the given values to the set function of the
	Geometry class given as a template parameter to dccrg.

	See the documentation of the Geometry class for details
	of the Parameters required.

	Available geometries:
		- Cartesian_Geometry::set()
		- Stretched_Cartesian_Geometry::set()
		.
	*/
	Dccrg<
		Cell_Data,
		Geometry,
		std::tuple<Additional_Cell_Items...>,
		std::tuple<Additional_Neighbor_Items...>
	>& set_geometry(const typename Geometry::Parameters& parameters)
	{
		if (not this->geometry_rw.set(parameters)) {
			throw std::invalid_argument(
				"\n" __FILE__ "(" + std::to_string(__LINE__) + "): "
				+ "Couldn't set geometry"
			);
		}
		return *this;
	}


	/*!
	Returns cells without children on this process fulfilling given criteria.

	By default returns all local cells.	Otherwise only those local cells are
	returned which match one or more of the given criteria.

	Criteria represent which type of neighbors a cell must (and possibly must not)
	have in order to be returned. Each criteria is a bitmask of possibly several
	neighbor types.

	If exact_match = false then a cell is returned as long as it has at least
	one neighbor of the type given by any of the given criteria. If
	exact_match == true a cell is returned only if it has neighbors of the
	type(s) in any given criteria and no other types of neighbors in that
	criteria.

	For example to only get cells which:
		- are not on the process boundary, i.e. don't have neighbors or only
		  consider cells on this process as a neighbor or are only considered
		  as a neighbor by cells on this process, give exact_match = true and
		  \verbatim
		  {
		    has_no_neighbor,
		    has_local_neighbor_of,
		    has_local_neighbor_to,
		    has_local_neighbor_both
		  }
		  \endverbatim
		- are on the process boundary, i.e. consider a cell on another process
		  as a neighbor or are considered as a neighbor by a cell on another
		  process, give exact_match = false and
		  \verbatim
		  {has_remote_neighbor_both}
		  \endverbatim
		- are considered as a neighbor by at least one local and at least one
		  remote cell but do not consider any local or remote cells as their
		  neighbors, give exact_match = true and
		  \verbatim
		  {has_local_neighor_to | has_remote_neighbor_to}
		  \endverbatim
		- are considered as a neighbor by a local cell or by a remote cell
		  but do not consider any local of remote cells as their neighbors, give
		  exact_match = true and
		  \verbatim
		  {has_local_neighor_to, has_remote_neighbor_to}
		  \endverbatim

	Cells' neighbors from the given neighborhood are used when checking for
	neighbor types.

	By default returned cells are in random order but if sorted == true
	they are sorted using std::sort.

	Returns nothing if:
		- this process doesn't have any cells
		- given neighborhood doesn't exist

	\see
	begin()
	get_local_cells_on_process_boundary()
	get_local_cells_not_on_process_boundary()
	get_remote_cells_on_process_boundary()
	*/
	std::vector<uint64_t> get_cells(
		const std::vector<int>& criteria = std::vector<int>(),
		const bool exact_match = false,
		const int neighborhood_id = default_neighborhood_id,
		const bool sorted = false
	) const {
		if (this->balancing_load) {
			std::cerr << __FILE__ << ":" << __LINE__
				<< " get_cells() must not be called while balancing load"
				<< std::endl;
			abort();
		}

		std::vector<uint64_t> ret_val;

		if (neighborhood_id != default_neighborhood_id
		&& this->user_hood_of.count(neighborhood_id) == 0) {
			return ret_val;
		}

		for (const auto& item: this->cell_data) {

			const uint64_t cell = item.first;

			#ifdef DEBUG
			if (this->cell_process.count(cell) == 0) {
				std::cerr << __FILE__ << ":" << __LINE__
					<< " Cell " << cell
					<< " shouldn't exist"
					<< std::endl;
				abort();
			}

			if (this->cell_process.at(cell) != this->rank) {
				std::cerr << __FILE__ << ":" << __LINE__
					<< " Process " << this->rank
					<< ": Cell " << cell
					<< " should be on process " << this->cell_process.at(cell)
					<< std::endl;
				abort();
			}

			const uint64_t child = this->get_child(cell);
			if (child == 0) {
				std::cerr << __FILE__ << ":" << __LINE__
					<< " Process " << this->rank
					<< ": Child == 0 for cell " << cell
					<< std::endl;
				abort();
			}

			if (child != cell) {
				std::cerr << __FILE__ << ":" << __LINE__
					<< " Process " << this->rank
					<< ": Cell " << cell
					<< " has a child"
					<< std::endl;
				abort();
			}
			#endif

			if (criteria.size() == 0) {
				ret_val.push_back(cell);
				continue;
			}

			if (this->is_neighbor_type_match(
				cell,
				criteria,
				exact_match,
				neighborhood_id
			)) {
				ret_val.push_back(cell);
			}
		}

		if (sorted && ret_val.size() > 0) {
			std::sort(ret_val.begin(), ret_val.end());
		}

		return ret_val;
	}


	/*!
	Returns a pointer to the user supplied data of given cell.

	The data of local cells is always available, including refined cells
	before the next call to stop_refining.
	The data of cells which are on other processes can also be available if:
		- the cells are neighbors to a local cell and remote neighbor data has been updated
		- the cells were unrefined and their parent is now a local cell

	\see
	get_cells()
	*/
	Cell_Data* operator [] (const uint64_t cell) const
	{
		if (this->cell_data.count(cell) > 0) {
			return (Cell_Data*) &(this->cell_data.at(cell));
		} else if (this->remote_neighbors.count(cell) > 0) {
			return (Cell_Data*) &(this->remote_neighbors.at(cell));
		} else if (this->refined_cell_data.count(cell) > 0) {
			return (Cell_Data*) &(this->refined_cell_data.at(cell));
		} else if (this->unrefined_cell_data.count(cell) > 0) {
			return (Cell_Data*) &(this->unrefined_cell_data.at(cell));
		} else {
			return NULL;
		}
	}


	/*!
	Returns the coordinate of the center of given cell.
	*/
	std::array<double, 3> get_center(const uint64_t cell) const
	{
		return this->geometry.get_center(cell);
	}


	/*!
	Returns a pointer to the neighbors of given cell.

	In case the grid is not periodic in one or more directions,
	neighbors that would be outside of the grid are error_cell.
	Some neighbors might be on another process, but have a copy of their data on this process.
	The local copy of remote neighbors' data is updated, for example, by calling
	update_copies_of_remote_neighbors().

	The neighbors are always in the following order:
		- if all neighbors are of the same size then they are in z order, e.g.
		  with a neighborhood size of 2 the first neighbor is at offset (-2, -2, -2)
		  from the given cell, the second one is at (-1, -2, -2), etc, in size units
		  of the given cell.
		- if one or more of the cells in 1) is refined then instead of one cell
		  there are 8 which are again in z order.
	For example with maximum refinement level 1 and neighborhood size of 1
	the neighbors of a cell of refinement level 0 at indices (2, 2, 2) could
	be in the following order: (0, 0, 0), (1, 0, 0), (0, 1, 0), (1, 1, 0),
	rest of refined cells..., (2, 0, 0), (3, 0, 0), (0, 2, 0), (2, 2, 0), ...

	Offset (0, 0, 0) is skipped in all neighbor lists, so with a neighborhood
	size of 2 the minimum length of neighbors lists is 124 and not 5^3 = 125.

	If given a non-default neighborhood neighbors are in the same order as
	the offsets in the given neighborhood.

	Returns NULL if:
		- neighborhood with given id doesn't exist
		- given cell doesn't exist
		- given cell is on another process

	\see
	get_neighbors_to()
	update_copies_of_remote_neighbors()
	add_neighborhood()
	*/
	const std::vector<
		std::pair<
			uint64_t,
			std::array<int, 4>
		>
	>* get_neighbors_of(
		const uint64_t cell,
		const int neighborhood_id = default_neighborhood_id
	) const {
		if (this->cell_data.count(cell) > 0) {
			if (neighborhood_id == default_neighborhood_id) {
				#ifdef DEBUG
				if (this->neighbors_of.count(cell) == 0) {
					std::cerr << __FILE__ << ":" << __LINE__
						<< " Process " << this->rank
						<< ": Neighbor list for cell " << cell
						<< " doesn't exist"
						<< std::endl;
					abort();
				}
				#endif

				return &(this->neighbors_of.at(cell));

			} else if (this->user_hood_of.count(neighborhood_id) > 0) {

				#ifdef DEBUG
				if (this->user_neigh_of.at(neighborhood_id).count(cell) == 0) {
					std::cerr << __FILE__ << ":" << __LINE__
						<< " Process " << this->rank
						<< ": Neighbor list for cell " << cell
						<< " doesn't exist for neighborhood id " << neighborhood_id
						<< std::endl;
					abort();
				}
				#endif

				return &(this->user_neigh_of.at(neighborhood_id).at(cell));
			}
		}

		return NULL;
	}


	/*!
	Returns a pointer to the cells that consider given cell as a neighbor.

	This list doesn't include 0s even if the grid isn't periodic in some direction.
	Returns NULL if given cell doesn't exist or is on another process.
	Neighbors returned by this function are in no particular order.

	Returns NULL if neighborhood with given id doesn't exist.
	*/
	const std::vector<
		std::pair<
			uint64_t,
			std::array<int, 4>
		>
	>* get_neighbors_to(
		const uint64_t cell,
		const int neighborhood_id = default_neighborhood_id
	) const {
		if (this->cell_data.count(cell) > 0) {

			if (neighborhood_id == default_neighborhood_id) {
				#ifdef DEBUG
				if (this->neighbors_to.count(cell) == 0) {
					std::cerr << __FILE__ << ":" << __LINE__
						<< " Neighbors_to list for cell " << cell
						<< " doesn't exist"
						<< std::endl;
					abort();
				}
				#endif
				return &(this->neighbors_to.at(cell));

			} else if (this->user_hood_of.count(neighborhood_id) > 0) {

				#ifdef DEBUG
				if (this->user_neigh_to.at(neighborhood_id).count(cell) == 0) {
					std::cerr << __FILE__ << ":" << __LINE__
						<< " Neighbors_to list for cell " << cell
						<< " doesn't exist for neighborhood id " << neighborhood_id
						<< std::endl;
					abort();
				}
				#endif
				return &(this->user_neigh_to.at(neighborhood_id).at(cell));
			}
		}

		return NULL;
	}


	/*!
	Updates the cell data of neighboring cells between processes.

	Cell data of any local cell that a cell on another process
	considers as a neighbor is sent to that process.
	Cell data of any cell on another process that a local cell
	considers as a neighbor is received from that process.
	Afterwards a copy of the remote cells' data is available
	through operator[].

	Data of any cell is only exchanged between any two processes
	once, even if a cell the neighbor of more than one cell on
	another process.

	The decision of which cells are neighbors is controlled by
	the neighborhood. By default the neighborhood with which
	this instance of dccrg was initialized is used.

	Returns true if successful and false otherwise (on one or more
	processes), for example if a neighborhood with the given id
	has not been set.

	Must be called simultaneously on all processes and with
	identical neigbhorhood_id.
	Must not be called while load balancing is underway.

	\see
	start_remote_neighbor_copy_updates()
	add_neighborhood()
	get_remote_cells_on_process_boundary()
	set_send_single_cells()
	*/
	bool update_copies_of_remote_neighbors(
		const int neighborhood_id = default_neighborhood_id
	) {
		if (this->balancing_load) {
			std::cerr << __FILE__ << ":" << __LINE__
				<< " update_copies_of_remote_neighbors(...) called while balancing load"
				<< std::endl;
			abort();
		}

		bool ret_val = true;

		if (this->user_hood_of.count(neighborhood_id) == 0) {
			ret_val = false;
		}

		if (!this->start_remote_neighbor_copy_updates(neighborhood_id)) {
			ret_val = false;
		}

		if (!this->wait_remote_neighbor_copy_updates(neighborhood_id)) {
			ret_val = false;
		}

		return ret_val;
	}


	/*!
	Load balances the grid's cells among processes.

	Must be called by all processes.
	Creates a new cell partition, in other words decides which
	cells should be moved to which processes, and then moves
	the cells' data accordingly.

	If use_zoltan == true Zoltan will be used to create the new partition,
	otherwise only pin requests will move local cells to other processes.
	If Zoltan is used pin requests override decisions made by Zoltan.

	The following items are discarded after a call to this function:
		- cell weights
		- refines/unrefines after the last call to stop_refining()
		- the data of local copies of remote neighbors of local cells

	TODO: throws on failure (on one or more processes).
	\see
	initialize_balance_load()
	*/
	Dccrg<
		Cell_Data,
		Geometry,
		std::tuple<Additional_Cell_Items...>,
		std::tuple<Additional_Neighbor_Items...>
	>& balance_load(const bool use_zoltan = true)
	{
		this->initialize_balance_load(use_zoltan);
		this->continue_balance_load();
		this->finish_balance_load();
		return *this;
	}


	/*!
	See Mapping::get_refinement_level().
	*/
	int get_refinement_level(const uint64_t cell) const
	{
		return this->mapping.get_refinement_level(cell);
	}


	/*!
	See Mapping::get_maximum_refinement_level().
	*/
	int get_maximum_refinement_level() const
	{
		return this->mapping.get_maximum_refinement_level();
	}


	/*!
	Writes grid data into given file starting at given offset in bytes.

	All processes write the data necessary for restoring the
	internal state of the grid with load_grid_data().
	This includes the geometry of the grid, the list of cells
	which exist and their Cell_Data.
	All data is written in native endian format.

	The data saved from each cells' user data class Cell_Data is
	defined by the get_mpi_datatype method of that class.
	Unless you know what you're doing the method should return
	the same datatype information both when saving and loading the grid.

	Process 0 writes the data represented by the given header to the
	file at given offset. The header does not have to be defined
	on other processes.

	Must be called by all processes with identical arguments.
	Returns true on success, false otherwise (one one or more processes).

	During this function the receiving process given to the cells'
	get_mpi_datatype function is -1 and receiving == false.
	*/
	bool save_grid_data(
		const std::string& name,
		MPI_Offset offset,
		std::tuple<void*, int, MPI_Datatype> header
	) {
		// TODO: use only one ...write_at_all
		// TODO: use nonblocking versions of ...write_at_all
		/*
		File format:

		uint8_t * offset, data skipped by this function
		uint8_t*A user's header data
		uint64_t  endiannes check data (0x1234567890abcdef)
		uint8_t*B internal grid data
		uint64_t  number of cells
		uint64_t  id of 1st cell
		uint64_t  start of data of 1st cell in bytes
		uint64_t  id of 2nd cell
		uint64_t  start of data...
		...
		uint64_t  start of data of last cell in bytes
		uint8_t*C data of 1st cell
		uint8_t*D data of 2nd cell
		...
		*/

		int ret_val = -1;

		MPI_File outfile;

		ret_val = MPI_File_open(
			this->comm,
			const_cast<char*>(name.c_str()),
			MPI_MODE_CREATE | MPI_MODE_WRONLY,
			MPI_INFO_NULL,
			&outfile
		);
		if (ret_val != MPI_SUCCESS) {
			std::cerr << __FILE__ << ":" << __LINE__
				<< " Process " << this->rank
				<< " Couldn't open file " << name
				<< ": " << Error_String()(ret_val)
				<< std::endl;
			return false;
		}

		// process 0 writes user's header
		if (this->rank == 0) {

			MPI_Datatype header_type = std::get<2>(header);

			if (!Is_Named_Datatype()(header_type)) {
				ret_val = MPI_Type_commit(&header_type);
				if (ret_val != MPI_SUCCESS) {
					std::cerr << __FILE__ << ":" << __LINE__
						<< "Process " << this->rank
						<< " Couldn't commit header datatype: "
						<< Error_String()(ret_val)
						<< std::endl;
					abort();
				}
			}

			ret_val = MPI_File_write_at(
				outfile,
				offset,
				std::get<0>(header),
				std::get<1>(header),
				header_type,
				MPI_STATUS_IGNORE
			);
			if (ret_val != MPI_SUCCESS) {
				std::cerr << __FILE__ << ":" << __LINE__
					<< " Process " << this->rank
					<< " Couldn't write header to file " << name
					<< ": " << Error_String()(ret_val)
					<< std::endl;
				return false;
			}

			// everyone moves the offset by header size
			int header_size = 0;
			if (MPI_Type_size(header_type, &header_size) != MPI_SUCCESS) {
				std::cerr << __FILE__ << ":" << __LINE__ << std::endl;
				return false;
			}
			header_size *= std::get<1>(header);

			ret_val = MPI_Bcast(&header_size, 1, MPI_INT, 0, this->comm);
			if (ret_val != MPI_SUCCESS) {
				std::cerr << __FILE__ << ":" << __LINE__
					<< " Couldn't send header size: " << Error_String()(ret_val)
					<< std::endl;
				return false;
			}
			offset += (MPI_Offset) header_size;

			if (!Is_Named_Datatype()(header_type)) {
				ret_val = MPI_Type_free(&header_type);
				if (ret_val != MPI_SUCCESS) {
					std::cerr << __FILE__ << ":" << __LINE__
						<< " Process " << this->rank
						<< " Couldn't free header datatype: "
						<< Error_String()(ret_val)
						<< std::endl;
					return false;
				}
			}

		} else {
			int header_size = 0;
			ret_val = MPI_Bcast(&header_size, 1, MPI_INT, 0, this->comm);
			if (ret_val != MPI_SUCCESS) {
				std::cerr << __FILE__ << ":" << __LINE__
					<< " Process " << this->rank
					<< " couldn't receive header size: " << Error_String()(ret_val)
					<< std::endl;
				return false;
			}
			offset += (MPI_Offset) header_size;
		}

		// write endianness check
		if (this->rank == 0) {

			uint64_t endianness_check = 0x1234567890abcdef;

			ret_val = MPI_File_write_at(
				outfile,
				offset,
				(void*) &endianness_check,
				1,
				MPI_UINT64_T,
				MPI_STATUS_IGNORE
			);
			if (ret_val != MPI_SUCCESS) {
				std::cerr << __FILE__ << ":" << __LINE__
					<< " Process " << this->rank
					<< " Couldn't write endianness check to file " << name
					<< ": " << Error_String()(ret_val)
					<< std::endl;
				return false;
			}
		}
		offset += sizeof(uint64_t);

		/*
		Write data needed for initialization.
		*/

		// write mapping data
		if (this->rank == 0) {
			if (!this->mapping.write(outfile, offset)) {
				std::cerr << __FILE__ << ":" << __LINE__
					<< " Couldn't write mapping to file " << name
					<< std::endl;
				return false;
			}
		}
		offset += this->mapping.data_size();

		// write length of each cell's neighborhood
		if (this->rank == 0) {
			ret_val = MPI_File_write_at(
				outfile,
				offset,
				(void*) &(this->neighborhood_length),
				1,
				MPI_UNSIGNED,
				MPI_STATUS_IGNORE
			);
			if (ret_val != MPI_SUCCESS) {
				std::cerr << __FILE__ << ":" << __LINE__
					<< " Process " << this->rank
					<< " Couldn't write neighborhood length to file " << name
					<< ": " << Error_String()(ret_val)
					<< std::endl;
				return false;
			}
		}
		offset += sizeof(unsigned int);

		// write periodicity data
		if (this->rank == 0) {
			if (!this->topology.write(outfile, offset)) {
				std::cerr << __FILE__ << ":" << __LINE__
					<< " Process " << this->rank
					<< " Couldn't write topology into file " << name
					<< std::endl;
				return false;
			}
		}
		offset += this->topology.data_size();

		// write geometry data
		if (this->rank == 0) {
			size_t written = this->geometry.write(outfile, offset);
			if (written == 0) {
				std::cerr << __FILE__ << ":" << __LINE__
					<< " Process " << this->rank
					<< " Couldn't write geometry to file " << name
					<< ": " << Error_String()(ret_val)
					<< std::endl;
				return false;
			}
		}
		offset += this->geometry.data_size();

		// write the total number of cells that will be written
		uint64_t number_of_cells = this->cell_data.size();
		const uint64_t total_number_of_cells
			= All_Reduce()(number_of_cells, this->comm);

		if (this->rank == 0) {
			ret_val = MPI_File_write_at(
				outfile,
				offset,
				(void*) &total_number_of_cells,
				1,
				MPI_UINT64_T,
				MPI_STATUS_IGNORE
			);
			if (ret_val != MPI_SUCCESS) {
				std::cerr << __FILE__ << ":" << __LINE__
					<< " Process " << this->rank
					<< " Couldn't write cell list to file " << name
					<< ": " << Error_String()(ret_val)
					<< std::endl;
				return false;
			}
		}
		offset += sizeof(uint64_t);

		// contiguous memory version of cell list needed by MPI_Write_...
		std::vector<uint64_t> cells_to_write = this->get_cells();
		if (cells_to_write.size() != number_of_cells) {
			std::cerr << __FILE__ << ":" << __LINE__
				<< " Number of cells is inconsistent: " << number_of_cells
				<< ", should be " << cells_to_write.size()
				<< std::endl;
			abort();
		}


		/*
		Create a datatype representing all local cell data in memory
		*/

		std::vector<void*> addresses(number_of_cells, NULL);
		std::vector<int> counts(number_of_cells, -1);
		std::vector<MPI_Datatype> mem_datatypes(number_of_cells, MPI_DATATYPE_NULL);

		// get intermediate datatypes from user
		for (size_t i = 0; i < number_of_cells; i++) {
			const uint64_t cell = cells_to_write[i];

			std::tie(
				addresses[i],
				counts[i],
				mem_datatypes[i]
			) = detail::get_cell_mpi_datatype(
				this->cell_data.at(cell),
				cell,
				(int) this->rank,
				-1,
				false,
				-1
			);
		}

		// displacements of cell data in memory
		std::vector<MPI_Aint> memory_displacements(number_of_cells, 0);
		for (size_t i = 0; i < number_of_cells; i++) {
			memory_displacements[i] = (uint8_t*) addresses[i] - (uint8_t*) addresses[0];
		}

		// create datatype representing all local cell data in memory
		MPI_Datatype memory_datatype;
		if (number_of_cells == 0) {

			memory_datatype = MPI_BYTE;

		} else {

			ret_val = MPI_Type_create_struct(
				number_of_cells,
				&counts[0],
				&memory_displacements[0],
				&mem_datatypes[0],
				&memory_datatype
			);
			if (ret_val != MPI_SUCCESS) {
				std::cerr << __FILE__ << ":" << __LINE__
					<< " Process " << this->rank
					<< " Couldn't create final datatype: "
					<< Error_String()(ret_val)
					<< std::endl;
				abort();
			}

			ret_val = MPI_Type_commit(&memory_datatype);
			if (ret_val != MPI_SUCCESS) {
				std::cerr << __FILE__ << ":" << __LINE__
					<< "Process " << this->rank
					<< " Couldn't commit final datatype: "
					<< Error_String()(ret_val)
					<< std::endl;
				abort();
			}

		}


		/*
		Create a datatype representing all local cell data in file
		*/

		// exclude padding from file data by maybe using contiguous datatypes
		std::vector<MPI_Datatype> file_datatypes(mem_datatypes.size(), MPI_DATATYPE_NULL);
		for (size_t i = 0; i < mem_datatypes.size(); i++) {
			MPI_Datatype& mem_datatype = mem_datatypes[i];

			if (Is_Named_Datatype()(mem_datatype)) {

				file_datatypes[i] = mem_datatype;

			} else {

				int size_in_bytes;
				ret_val = MPI_Type_size(mem_datatypes[i], &size_in_bytes);
				if (ret_val != MPI_SUCCESS) {
					std::cerr << __FILE__ << ":" << __LINE__
						<< " Process " << this->rank
						<< " Couldn't get datatype size: "
						<< Error_String()(ret_val)
						<< std::endl;
					abort();
				}

				ret_val =  MPI_Type_contiguous(size_in_bytes, MPI_BYTE, &(file_datatypes[i]));
				if (ret_val != MPI_SUCCESS) {
					std::cerr << __FILE__ << ":" << __LINE__
						<< " Process " << this->rank
						<< " Couldn't create contiguous datatype: "
						<< Error_String()(ret_val)
						<< std::endl;
					abort();
				}
			}
		}

		// calculate where each local cells' data starts in the file
		uint64_t current_byte_offset = 0;

		std::vector<MPI_Aint> file_displacements(number_of_cells, 0);
		for (size_t i = 0; i < number_of_cells; i++) {

			file_displacements[i] += current_byte_offset;

			int current_bytes;
			MPI_Type_size(file_datatypes[i], &current_bytes);
			if (current_bytes < 0) {
				std::cerr << __FILE__ << ":" << __LINE__ << std::endl;
				abort();
			}

			current_byte_offset += (uint64_t) current_bytes;
		}

		// tell everyone how many bytes everyone will write
		std::vector<uint64_t> all_number_of_bytes(this->comm_size, 0);
		ret_val = MPI_Allgather(
			&current_byte_offset,
			1,
			MPI_UINT64_T,
			&(all_number_of_bytes[0]),
			1,
			MPI_UINT64_T,
			comm
		);
		if (ret_val != MPI_SUCCESS) {
			std::cerr << __FILE__ << ":" << __LINE__
				<< "Process " << this->rank
				<< " MPI_Allgather failed: "
				<< Error_String()(ret_val)
				<< std::endl;
			abort();
		}

		// calculate where local cell data starts in file
		uint64_t cell_data_start
			= (uint64_t) offset
			+ 2 * total_number_of_cells * sizeof(uint64_t);

		for (size_t i = 0; i < (size_t) this->rank; i++) {
			cell_data_start += all_number_of_bytes[i];
		}

		// make file displacements relative to start of file
		for (size_t i = 0; i < number_of_cells; i++) {
			file_displacements[i] += cell_data_start;
		}


		/*
		Write cell list(s)
		*/

		// tell all processes how many cells each one will write
		std::vector<uint64_t> all_number_of_cells(this->comm_size, 0);
		ret_val = MPI_Allgather(
			&number_of_cells,
			1,
			MPI_UINT64_T,
			&(all_number_of_cells[0]),
			1,
			MPI_UINT64_T,
			comm
		);
		if (ret_val != MPI_SUCCESS) {
			std::cerr << __FILE__ << ":" << __LINE__
				<< " Process " << this->rank
				<< " MPI_Allgather failed: " << Error_String()(ret_val)
				<< std::endl;
			abort();
		}

		// calculate where local cell list will begin in output file
		uint64_t cell_list_start = (uint64_t) offset;
		for (size_t i = 0; i < (size_t) this->rank; i++) {
			cell_list_start += all_number_of_cells[i] * 2 * sizeof(uint64_t);
		}

		// write cell + data displacement list
		std::vector<uint64_t> cells_and_data_displacements(2 * number_of_cells, 0);
		for (size_t i = 0; i < number_of_cells; i++) {
			cells_and_data_displacements[2 * i] = cells_to_write[i];
			cells_and_data_displacements[2 * i + 1] = file_displacements[i];
		}

		// give a valid buffer to ...write_at_all even if no cells to write
		if (number_of_cells == 0) {
			cells_and_data_displacements.push_back(error_cell);
		}

		ret_val = MPI_File_write_at_all(
			outfile,
			(MPI_Offset) cell_list_start,
			(void*) &cells_and_data_displacements[0],
			2 * number_of_cells,
			MPI_UINT64_T,
			MPI_STATUS_IGNORE
		);
		if (ret_val != MPI_SUCCESS) {
			std::cerr << __FILE__ << ":" << __LINE__
				<< " Process " << this->rank
				<< " Couldn't write cell and displacement list to file " << name
				<< ": " << Error_String()(ret_val)
				<< std::endl;
			return false;
		}

		/*
		Write cell data
		*/

		// set as file view the datatype representing local cell data in file
		MPI_Datatype file_datatype;

		// without local cells create an empty view and datatype
		if (number_of_cells == 0) {

			file_datatype = MPI_BYTE;

		} else {

			ret_val = MPI_Type_create_struct(
				number_of_cells,
				&counts[0],
				&file_displacements[0],
				&file_datatypes[0],
				&file_datatype
			);
			if (ret_val != MPI_SUCCESS) {
				std::cerr << __FILE__ << ":" << __LINE__
					<< " Process " << this->rank
					<< " Couldn't create final datatype: "
					<< Error_String()(ret_val)
					<< std::endl;
				abort();
			}

			ret_val = MPI_Type_commit(&file_datatype);
			if (ret_val != MPI_SUCCESS) {
				std::cerr << __FILE__ << ":" << __LINE__
					<< "Process " << this->rank
					<< " Couldn't commit final datatype: "
					<< Error_String()(ret_val)
					<< std::endl;
				abort();
			}
		}

		ret_val = MPI_File_set_view(
			outfile,
			0,
			MPI_BYTE,
			file_datatype,
			const_cast<char*>("native"),
			MPI_INFO_NULL
		);
		if (ret_val != MPI_SUCCESS) {
			std::cerr << __FILE__ << ":" << __LINE__
				<< "Process " << this->rank
				<< " MPI_File_set_view failed for cell data: "
				<< Error_String()(ret_val)
				<< std::endl;
			abort();
		}

		// write cell data
		if (number_of_cells > 0) {
			ret_val = MPI_File_write_at_all(
				outfile,
				0,
				addresses[0],
				1,
				memory_datatype,
				MPI_STATUS_IGNORE
			);
		} else {
			// give a valid address just in case
			void* temp = NULL;
			ret_val = MPI_File_write_at_all(
				outfile,
				0,
				&temp,
				0,
				memory_datatype,
				MPI_STATUS_IGNORE
			);
		}
		if (ret_val != MPI_SUCCESS) {
			std::cerr << __FILE__ << ":" << __LINE__
				<< "Process " << this->rank
				<< "MPI_File_write_at_all failed when writing cell data: "
				<< Error_String()(ret_val)
				<< std::endl;
			abort();
		}


		/*
		Deallocate datatypes
		*/

		if (!Is_Named_Datatype()(memory_datatype)) {
			ret_val = MPI_Type_free(&memory_datatype);
			if (ret_val != MPI_SUCCESS) {
				std::cerr << __FILE__ << ":" << __LINE__
					<< " Process " << this->rank
					<< " Couldn't free datatype for cell data in memory: "
					<< Error_String()(ret_val)
					<< std::endl;
				return false;
			}
		}

		if (!Is_Named_Datatype()(file_datatype)) {
			ret_val = MPI_Type_free(&file_datatype);
			if (ret_val != MPI_SUCCESS) {
				std::cerr << __FILE__ << ":" << __LINE__
					<< " Process " << this->rank
					<< " Couldn't free datatype for cell data in file: "
					<< Error_String()(ret_val)
					<< std::endl;
				return false;
			}
		}

		for (auto& datatype: mem_datatypes) {
			if (!Is_Named_Datatype()(datatype)) {
				ret_val = MPI_Type_free(&datatype);
				if (ret_val != MPI_SUCCESS) {
					std::cerr << __FILE__ << ":" << __LINE__
						<< " Process " << this->rank
						<< " Couldn't free intermediate memory datatype: "
						<< Error_String()(ret_val)
						<< std::endl;
					return false;
				}
			}
		}

		for (auto& datatype: file_datatypes) {
			if (!Is_Named_Datatype()(datatype)) {
				ret_val = MPI_Type_free(&datatype);
				if (ret_val != MPI_SUCCESS) {
					std::cerr << __FILE__ << ":" << __LINE__
						<< " Process " << this->rank
						<< " Couldn't free intermediate file datatype: "
						<< Error_String()(ret_val)
						<< std::endl;
					return false;
				}
			}
		}

		ret_val = MPI_File_close(&outfile);
		if (ret_val != MPI_SUCCESS) {
			std::cerr << __FILE__ << ":" << __LINE__
				<< " Couldn't close file " << name
				<< ": " << Error_String()(ret_val)
				<< std::endl;
			return false;
		}

		return true;
	}


	/*!
	Restores grid state from given file written by save_grid_data() starting at given offset.

	Call this instead of initialize() to create an instance of the grid from a file.
	See initialize() for an explanation of given_comm, load_balancing_method and
	sfc_caching_bathces. TODO: Reads at most number_of_cells number of cell data
	offsets at a time, give a smaller number if all cell ids won't fit into memory at once.

	All processes read the same data defined by the given header starting at
	given file offset in bytes. The header does not have to be defined on
	other processes.

	Must be called by all processes of given_comm and with identical arguments.

	Returns true on success and false otherwise.

	During this function the sending process given to the cells'
	mpi_datatype function is -1 and receiving == true.

	\see
	load_cells()
	save_grid_data()
	*/
	bool load_grid_data(
		const std::string& name,
		MPI_Offset offset,
		std::tuple<void*, int, MPI_Datatype> header,
		const MPI_Comm& given_comm,
		const char* const load_balancing_method,
		const uint64_t sfc_caching_batches = 1,
		const uint64_t number_of_cells = ~uint64_t(0)
	) {
		if (
			!this->start_loading_grid_data(
				name,
				offset,
				header,
				given_comm,
				load_balancing_method,
				sfc_caching_batches,
				number_of_cells
			)
		) {
			return false;
		}

		if (!this->continue_loading_grid_data()) {
			return false;
		}

		if (!this->finish_loading_grid_data()) {
			return false;
		}

		return true;
	}


	/*!
	Initializes dccrg from given file with data starting at given offset in bytes.

	Given header is read first at given offset which should have the same int and
	MPI_Datatype data when the file was written.

	After calling this function the cell data can start to be loaded with one or
	more calls to continue_loading_grid_data().

	Before doing any other collective operations with the grid, the function
	finish_loading_grid_data() should be called, either after this function
	or after the last call to continue_loading_grid_data().

	Returns true on success, false otherwise.

	\see
	load_grid_data()
	*/
	bool start_loading_grid_data(
		const std::string& name,
		MPI_Offset offset,
		std::tuple<void*, int, MPI_Datatype> header,
		const MPI_Comm& given_comm,
		const char* const load_balancing_method,
		const uint64_t sfc_caching_batches = 1,
		const uint64_t /*number_of_cells*/ = ~uint64_t(0)
	) {
		int ret_val = -1;

		if (!this->initialize_mpi(given_comm)) {
			std::cerr << __FILE__ << ":" << __LINE__
				<< " Couldn't initialize MPI"
				<< std::endl;
			return false;
		}

		ret_val = MPI_File_open(
			given_comm,
			const_cast<char*>(name.c_str()),
			MPI_MODE_RDONLY,
			MPI_INFO_NULL,
			&(this->grid_data_file)
		);
		if (ret_val != MPI_SUCCESS) {
			if (this->rank == 0) {
				std::cerr << "Couldn't open file " << name
					<< ": " << Error_String()(ret_val)
					<< std::endl;
			}
			return false;
		}

		// read in user's header
		MPI_Datatype header_type = std::get<2>(header);

		if (!Is_Named_Datatype()(header_type)) {
			ret_val = MPI_Type_commit(&header_type);
			if (ret_val != MPI_SUCCESS) {
				std::cerr << __FILE__ << ":" << __LINE__
					<< "Process " << this->rank
					<< " Couldn't commit header datatype: "
					<< Error_String()(ret_val)
					<< std::endl;
				abort();
			}
		}

		ret_val = MPI_File_read_at_all(
			this->grid_data_file,
			offset,
			std::get<0>(header),
			std::get<1>(header),
			header_type,
			MPI_STATUS_IGNORE
		);
		if (ret_val != MPI_SUCCESS) {
			std::cerr << __FILE__ << ":" << __LINE__
				<< " Process " << this->rank
				<< " Couldn't read header from file " << name
				<< ": " << Error_String()(ret_val)
				<< std::endl;
			return false;
		}

		int header_size = 0;
		if (MPI_Type_size(header_type, &header_size) != MPI_SUCCESS) {
			std::cerr << __FILE__ << ":" << __LINE__ << std::endl;
			return false;
		}
		header_size *= std::get<1>(header);
		offset += (MPI_Offset) header_size;

		if (!Is_Named_Datatype()(header_type)) {
			ret_val = MPI_Type_free(&header_type);
			if (ret_val != MPI_SUCCESS) {
				std::cerr << __FILE__ << ":" << __LINE__
					<< " Process " << this->rank
					<< " Couldn't free header datatype: "
					<< Error_String()(ret_val)
					<< std::endl;
				return false;
			}
		}

		// check endianness
		uint64_t
			endianness_original = 0x1234567890abcdef,
			endianness_read = 0;

		ret_val = MPI_File_read_at_all(
			this->grid_data_file,
			offset,
			&endianness_read,
			1,
			MPI_UINT64_T,
			MPI_STATUS_IGNORE
		);
		if (ret_val != MPI_SUCCESS) {
			if (this->rank == 0) {
				std::cerr << __FILE__ << ":" << __LINE__
					<< " Couldn't read endianness check from file " << name
					<< ": " << Error_String()(ret_val)
					<< std::endl;
			}
			return false;
		}
		offset += sizeof(uint64_t);

		if (endianness_original != endianness_read) {
			if (this->rank == 0) {
				std::cerr << __FILE__ << ":" << __LINE__
					<< " File " << name
					<< " has wrong endianness, value from file is "
					<< endianness_read
					<< " but should be " << endianness_original
					<< std::endl;
			}
			return false;
		}

		this->load_balancing_method = load_balancing_method;
		if (!this->initialize_zoltan()) {
			std::cerr << __FILE__ << ":" << __LINE__
				<< " Couldn't initialize Zoltan"
				<< std::endl;
			return false;
		}

		// initialize mapping
		if (!this->mapping_rw.read(this->grid_data_file, offset)) {
			if (rank == 0) {
				std::cerr << __FILE__ << ":" << __LINE__
					<< " Couldn't read mapping"
					<< std::endl;
			}
			return false;
		}
		offset += this->mapping.data_size();

		// initialize default neighborhood
		unsigned int neighborhood_length = 0;
		ret_val = MPI_File_read_at_all(
			this->grid_data_file,
			offset,
			(void*) &neighborhood_length,
			1,
			MPI_UNSIGNED,
			MPI_STATUS_IGNORE
		);
		if (ret_val != MPI_SUCCESS) {
			if (rank == 0) {
				std::cerr << __FILE__ << ":" << __LINE__
					<< " Couldn't read length of cells' neighborhoods: " << Error_String()(ret_val)
					<< std::endl;
			}
			return false;
		}
		offset += sizeof(unsigned int);
		this->neighborhood_length = neighborhood_length;
		this->initialize_neighborhoods();

		// initialize topology
		if (!this->topology_rw.read(this->grid_data_file, offset)) {
			if (rank == 0) {
				std::cerr << __FILE__ << ":" << __LINE__
					<< " Couldn't read grid topology from file"
					<< std::endl;
			}
			return false;
		}
		offset += this->topology.data_size();

		// initialize geometry
		if (!this->geometry_rw.read(this->grid_data_file, offset)) {
			if (this->rank == 0) {
				std::cerr << __FILE__ << ":" << __LINE__
					<< " Couldn't read geometry from file"
					<< std::endl;
			}
			return false;
		}
		offset += this->geometry.data_size();

		// initial cells must exist along with neighbor lists,
		// etc. before loading the grid.
		this->create_level_0_cells(sfc_caching_batches);
		if (!this->initialize_neighbors()) {
			std::cerr << __FILE__ << ":" << __LINE__
				<< " Couldn't initialize neighbors"
				<< std::endl;
			return false;
		}

		// read the total number of cells in the file
		uint64_t total_number_of_cells = 0;
		ret_val = MPI_File_read_at_all(
			this->grid_data_file,
			offset,
			&total_number_of_cells,
			1,
			MPI_UINT64_T,
			MPI_STATUS_IGNORE
		);
		if (ret_val != MPI_SUCCESS) {
			std::cerr << "Couldn't read total number of cells" << std::endl;
			return false;
		}
		offset += sizeof(uint64_t);

		// read cells and data displacements
		std::vector<uint64_t> all_cells_and_data_displacements(2 * total_number_of_cells, error_cell);
		ret_val = MPI_File_read_at_all(
			this->grid_data_file,
			offset,
			&all_cells_and_data_displacements[0],
			2 * total_number_of_cells,
			MPI_UINT64_T,
			MPI_STATUS_IGNORE
		);
		if (ret_val != MPI_SUCCESS) {
			std::cerr << "Couldn't read number of cells" << std::endl;
			return false;
		}

		// check that correct cells were read properly
		for (size_t i = 0; i < all_cells_and_data_displacements.size(); i += 2) {
			const uint64_t cell = all_cells_and_data_displacements[i];
			if (cell == error_cell) {
				std::cerr << __FILE__ << ":" << __LINE__
					<< " Invalid cell in cell list at index " << i << ": " << cell
					<< std::endl;
				abort();
			}
		}

		// remove all but local cell data displacements
		this->cells_and_data_displacements.clear();
		this->cells_and_data_displacements.reserve(this->cell_data.size());

		for (size_t i = 0; i < all_cells_and_data_displacements.size(); i += 2) {
			const uint64_t
				cell = all_cells_and_data_displacements[i],
				offset = all_cells_and_data_displacements[i + 1];

			if (this->cell_overlaps_local(cell)) {
				this->cells_and_data_displacements.push_back(std::make_pair(cell, offset));
			}
		}
		all_cells_and_data_displacements.clear();

		// refine the grid to create cells that exist in the file
		std::vector<uint64_t> final_cells;
		final_cells.reserve(this->cells_and_data_displacements.size());
		for (std::vector<std::pair<uint64_t, uint64_t> >::const_iterator
			item = this->cells_and_data_displacements.begin();
			item != this->cells_and_data_displacements.end();
			item++
		) {
			final_cells.push_back(item->first);
		}

		if (!this->load_cells(final_cells)) {
			std::cerr << __FILE__ << ":" << __LINE__
				<< " Couldn't load grid"
				<< std::endl;
			abort();
		}
		final_cells.clear();

		const uint64_t number_of_cells = this->cell_data.size();

		if (number_of_cells != this->cells_and_data_displacements.size()) {
			std::cerr << __FILE__ << ":" << __LINE__
				<< " Incorrect number of cell data displacements: "
				<< this->cells_and_data_displacements.size()
				<< ", should be " << number_of_cells
				<< std::endl;
			abort();
		}

		this->grid_initialized = true;

		return true;
	}

	/*!
	Starts/continues reading cell data from given file.

	Data for each cell in the file is assumed to be in format given by
	each cells' get_mpi_datatype() member function which should return
	the same MPI_Datatype as it did when saving grid data to given file.
	If complete MPI_Datatype of cell data used when saving isn't known
	in advance the saving datatype should be constructed in such a way
	that data whose size is always known should be first. Then you can
	call this function several times and give the correct MPI_Datatype
	from each cell based on the data loaded by previous calls to this
	function. For example if cell data consists of a vector of ints
	you should add the number of ints as a size_t variable into the cell
	and return the size_t variable along with the vector data but so
	that size_t is earlier in the MPI_Datatype. In other words the
	memory layout of the returned MPI_Datatype should be:
	size_t, 1st int, 2nd int, ...

	Before doing anything else with the grid the function finish_loading_grid_data()
	should be called after this function.

	Returns true on success, false otherwise.

	\see
	start_loading_grid_data()
	finish_loading_grid_data()
	*/
	bool continue_loading_grid_data()
	{
		int ret_val = -1;

		const uint64_t number_of_cells = this->cell_data.size();
		if (number_of_cells != this->cells_and_data_displacements.size()) {
			std::cerr << __FILE__ << ":" << __LINE__
				<< " Incorrect number of cell data displacements: "
				<< this->cells_and_data_displacements.size()
				<< ", should be " << number_of_cells
				<< std::endl;
			abort();
		}

		// datatypes etc. of local cell data in memory
		std::vector<void*> addresses(number_of_cells, NULL);
		std::vector<int> counts(number_of_cells, -1);
		std::vector<MPI_Datatype> mem_datatypes(number_of_cells, MPI_DATATYPE_NULL);
		std::vector<MPI_Aint>
			memory_displacements(number_of_cells, 0),
			file_displacements(number_of_cells, 0);

		// set file view representing local cell data
		MPI_Datatype file_datatype;

		if (number_of_cells == 0) {

			MPI_Type_contiguous(0, MPI_BYTE, &file_datatype);

		} else {

			// get datatype info from local cells in memory
			for (uint64_t i = 0; i < number_of_cells; i++) {
				const uint64_t cell = this->cells_and_data_displacements[i].first;

				std::tie(
					addresses[i],
					counts[i],
					mem_datatypes[i]
				) = detail::get_cell_mpi_datatype(
					this->cell_data.at(cell),
					cell,
					-1,
					(int) this->rank,
					true,
					-1
				);
			}

			// padding is not included in the file so maybe use contiguous datatypes
			std::vector<MPI_Datatype> file_datatypes(mem_datatypes.size(), MPI_DATATYPE_NULL);
			for (size_t i = 0; i < mem_datatypes.size(); i++) {
				MPI_Datatype& mem_datatype = mem_datatypes[i];

				if (Is_Named_Datatype()(mem_datatype)) {

					file_datatypes[i] = mem_datatype;

				} else {

					int size_in_bytes;
					ret_val = MPI_Type_size(mem_datatypes[i], &size_in_bytes);
					if (ret_val != MPI_SUCCESS) {
						std::cerr << __FILE__ << ":" << __LINE__
							<< " Process " << this->rank
							<< " Couldn't get datatype size: "
							<< Error_String()(ret_val)
							<< std::endl;
						abort();
					}

					ret_val =  MPI_Type_contiguous(size_in_bytes, MPI_BYTE, &(file_datatypes[i]));
					if (ret_val != MPI_SUCCESS) {
						std::cerr << __FILE__ << ":" << __LINE__
							<< " Process " << this->rank
							<< " Couldn't create contiguous datatype: "
							<< Error_String()(ret_val)
							<< std::endl;
						abort();
					}
				}
			}

			// displacements for cell data in memory are relative to first cell's data
			for (size_t i = 0; i < number_of_cells; i++) {
				memory_displacements[i] = (uint8_t*) addresses[i] - (uint8_t*) addresses[0];
			}

			// displacements for cell data in file are relative to start of file
			for (uint64_t i = 0; i < number_of_cells; i++) {
				file_displacements[i] = this->cells_and_data_displacements[i].second;

				// move cell data offsets in case this function is called again
				int size_in_bytes;
				ret_val = MPI_Type_size(mem_datatypes[i], &size_in_bytes);
				if (ret_val != MPI_SUCCESS) {
					std::cerr << __FILE__ << ":" << __LINE__
						<< " Process " << this->rank
						<< " Couldn't get datatype size: "
						<< Error_String()(ret_val)
						<< std::endl;
					abort();
				}

				this->cells_and_data_displacements[i].second += size_in_bytes;
			}

			ret_val = MPI_Type_create_struct(
				number_of_cells,
				&counts[0],
				&file_displacements[0],
				&file_datatypes[0],
				&file_datatype
			);
			if (ret_val != MPI_SUCCESS) {
				std::cerr << __FILE__ << ":" << __LINE__
					<< " Process " << this->rank
					<< " Couldn't create datatype for file view: "<< Error_String()(ret_val)
					<< std::endl;
				abort();
			}
		}

		ret_val = MPI_Type_commit(&file_datatype);
		if (ret_val != MPI_SUCCESS) {
			std::cerr << __FILE__ << ":" << __LINE__
				<< " Process " << this->rank
				<< " Couldn't commit datatype for file view: " << Error_String()(ret_val)
				<< std::endl;
			abort();
		}

		ret_val = MPI_File_set_view(
			this->grid_data_file,
			0,
			MPI_BYTE,
			file_datatype,
			const_cast<char*>("native"),
			MPI_INFO_NULL
		);
		if (ret_val != MPI_SUCCESS) {
			std::cerr << __FILE__ << ":" << __LINE__
				<< " Couldn't set file view for cell data: "
				<< Error_String()(ret_val)
				<< std::endl;
			abort();
		}

		// create a datatype representing local cell data in memory
		MPI_Datatype memory_datatype;

		if (number_of_cells == 0) {

			MPI_Type_contiguous(0, MPI_BYTE, &memory_datatype);
			if (MPI_Type_commit(&memory_datatype) != MPI_SUCCESS) {
				std::cerr << __FILE__ << ":" << __LINE__
					<< " Process " << this->rank
					<< " Couldn't commit datatype for file view"
					<< std::endl;
				abort();
			}

		} else {

			if (MPI_Type_create_struct(
				number_of_cells,
				&counts[0],
				&memory_displacements[0],
				&mem_datatypes[0],
				&memory_datatype) != MPI_SUCCESS
			) {
				std::cerr << "Process " << this->rank
					<< " Couldn't create datatype for local cells"
					<< std::endl;
				abort();
			}

			if (MPI_Type_commit(&memory_datatype) != MPI_SUCCESS) {
				std::cerr << "Process " << this->rank
					<< " Couldn't commit datatype for file view"
					<< std::endl;
				abort();
			}
		}

		// give a valid buffer to ...read_at_all even if no cells to read
		if (number_of_cells == 0) {
			addresses.push_back((void*) &number_of_cells);
		}

		ret_val = MPI_File_read_at_all(
			this->grid_data_file,
			0,
			addresses[0],
			1,
			memory_datatype,
			MPI_STATUS_IGNORE
		);
		if (ret_val != MPI_SUCCESS) {
			std::cerr << __FILE__ << ":" << __LINE__
				<< " Process " << this->rank
				<< " couldn't read local cell data: "
				<< Error_String()(ret_val)
				<< std::endl;
			abort();
		}


		/*
		Deallocate datatypes
		*/

		ret_val = MPI_Type_free(&memory_datatype);
		if (ret_val != MPI_SUCCESS) {
			std::cerr << __FILE__ << ":" << __LINE__
				<< " Process " << this->rank
				<< " Couldn't free datatype for cell data in memory: "
				<< Error_String()(ret_val)
				<< std::endl;
			return false;
		}

		ret_val = MPI_Type_free(&file_datatype);
		if (ret_val != MPI_SUCCESS) {
			std::cerr << __FILE__ << ":" << __LINE__
				<< " Process " << this->rank
				<< " Couldn't free datatype for cell data in file: "
				<< Error_String()(ret_val)
				<< std::endl;
			return false;
		}

		for(MPI_Datatype& datatype: mem_datatypes) {
			if (!Is_Named_Datatype()(datatype)) {
				ret_val = MPI_Type_free(&datatype);
				if (ret_val != MPI_SUCCESS) {
					std::cerr << __FILE__ << ":" << __LINE__
						<< " Process " << this->rank
						<< " Couldn't free user defined datatype: "
						<< Error_String()(ret_val)
						<< std::endl;
					return false;
				}
			}
		}

		return true;
	}


	/*!
	Finalizes reading cell data from given file.

	Returns true on success, false otherwise.

	\see
	start_loading_grid_data()
	continue_loading_grid_data()
	*/
	bool finish_loading_grid_data()
	{
		this->cells_and_data_displacements.clear();

		int ret_val = MPI_File_close(&(this->grid_data_file));
		if (ret_val != MPI_SUCCESS) {
			std::cerr << __FILE__ << ":" << __LINE__
				<< " Process " << this->rank
				<< " Couldn't close input file: "
				<< Error_String()(ret_val)
				<< std::endl;
			return false;
		}

		return true;
	}


	/*!
	Creates all children of given cell (and possibly of other cells due to induced refinement).

	Takes priority over unrefining.
	Refines / unrefines take effect only after a call to stop_refining() and are lost
	after a call to balance_load().
	Returns true on success.
	Does nothing and returns true if given cell:
		- is at maximum refinement level
	Does nothing and returns false if given cell:
		- isn't known to this process
		- has, or any of its larger neighbors have, been marked by dont_refine()
		- has already been refined (including induced refinement)
		  and stop_refining() has not been called afterwards
		- doesn't exist on this process
	Children of refined cell(s) are created on their parent's process.

	If given cell is at maximum refinement level dont_unrefine will be invoked instead.

	\see
	dont_refine()
	refine_completely_at()
	unrefine_completely()
	stop_refining()
	clear_refined_unrefined_data()
	get_removed_cells()
	*/
	bool refine_completely(const uint64_t cell)
	{
		if (cell == error_cell) {
			return false;
		}

		if (this->cell_process.count(cell) == 0) {
			return false;
		}

		if (this->cell_data.count(cell) == 0) {
			return false;
		}

		const int refinement_level = this->mapping.get_refinement_level(cell);

		#ifdef DEBUG
		if (refinement_level > this->mapping.get_maximum_refinement_level()) {
			throw std::runtime_error(__FILE__ "(" + std::to_string(__LINE__) + ")");
		}

		// not if cell has children
		if (cell != this->get_child(cell)) {
			throw std::runtime_error(__FILE__ "(" + std::to_string(__LINE__) + ")");
		}
		#endif

		if (refinement_level == this->mapping.get_maximum_refinement_level()) {
			this->dont_unrefine(cell);
			return true;
		}

		if (this->cells_not_to_refine.count(cell) > 0) {
			return false;
		}
		const auto* const neighbors = this->get_neighbors_of(cell);
		if (neighbors == nullptr) {
			throw std::runtime_error(__FILE__ "(" + std::to_string(__LINE__) + ")");
		}
		for (const auto& neighbor: *neighbors) {
			if (
				this->mapping.get_refinement_level(neighbor.first) < refinement_level
				and this->cells_not_to_refine.count(neighbor.first) > 0
			) {
				return false;
			}
		}

		this->cells_to_refine.insert(cell);

		// override local unrefines
		const std::vector<uint64_t> siblings = this->get_all_children(this->get_parent(cell));
		for (const auto& sibling: siblings) {
			this->cells_to_unrefine.erase(sibling);
		}

		for(const auto& neighbor_i: this->neighbors_of.at(cell)) {

			if (this->mapping.get_refinement_level(neighbor_i.first) <= refinement_level) {
				const std::vector<uint64_t> neighbor_siblings
					= this->get_all_children(this->get_parent(neighbor_i.first));

				for(const auto& sibling: neighbor_siblings) {
					this->cells_to_unrefine.erase(sibling);
				}
			}
		}

		for(const auto& neighbor_i: this->neighbors_to.at(cell)) {

			if (this->mapping.get_refinement_level(neighbor_i.first) <= refinement_level) {
				const std::vector<uint64_t> neighbor_siblings
					= this->get_all_children(this->get_parent(neighbor_i.first));

				for(const auto& sibling: neighbor_siblings) {
					this->cells_to_unrefine.erase(sibling);
				}
			}
		}

		return true;
	}


	/*!
	Removes the given cell and its siblings from the grid.

	Refining (including induced refining) takes priority over unrefining.
	Refines / unrefines take effect only after a call to stop_refining()
	and are lost after a call to balance_load().
	Returns true on success.
	Does nothing and returns true in at least the following cases:
		- dont_unrefine was called previously for given cell or its siblings
		- given cell or one of its siblings has already been unrefined
		  and stop_refining() has not been called
		- given cells refinement level is 0
	Does nothing and returns false in the following cases:
		- given error_cell
		- given cell doesn't exist on this process
		- given cell or its siblings have children

	After a cell and its siblings have been unrefined, their data has been moved
	to their parent's process.
	When no longer needed that data can be freed using clear_refined_unrefined_data.

	\see
	refine_completely()
	unrefine_completely()
	*/
	bool unrefine_completely(const uint64_t cell)
	{
		if (cell == error_cell) {
			return false;
		}

		if (this->cell_process.count(cell) == 0) {
			return false;
		}

		if (this->cell_data.count(cell) == 0) {
			return false;
		}

		if (this->mapping.get_refinement_level(cell) == 0) {
			return true;
		}

		const std::vector<uint64_t> siblings = this->get_all_children(this->get_parent(cell));

		// don't unrefine if any sibling...
		for(const auto& sibling: siblings) {

			// ...has children
			if (sibling != this->get_child(sibling)) {
				return false;
			}

			// ...cannot be unrefined
			if (this->cells_to_refine.count(sibling) > 0
			|| this->cells_not_to_unrefine.count(sibling) > 0) {
				return true;
			}
		}

		// unrefinement succeeds if parent of unrefined will fulfill requirements
		const uint64_t parent = this->get_parent(cell);
		const int refinement_level = this->mapping.get_refinement_level(parent);

		#ifdef DEBUG
		if (parent == 0) {
			std::cerr << __FILE__ << ":" << __LINE__ << " Invalid parent" << std::endl;
			abort();
		}

		if (refinement_level < 0) {
			std::cerr << __FILE__ << ":" << __LINE__
				<< " Invalid refinement level for parent"
				<< std::endl;
			abort();
		}
		#endif

		const auto neighbors
			= this->find_neighbors_of(
				parent,
				this->neighborhood_of,
				true
			);

		for(const auto& neighbor_i: neighbors) {
			const auto& neighbor = neighbor_i.first;

			const int neighbor_ref_lvl = this->mapping.get_refinement_level(neighbor);

			if (neighbor_ref_lvl > refinement_level + this->max_ref_lvl_diff) {
				return true;
			}

			if (neighbor_ref_lvl == refinement_level + this->max_ref_lvl_diff
			&& this->cells_to_refine.count(neighbor) > 0) {
				return true;
			}
		}

		// record only one sibling to unrefine / process
		for(const auto& sibling: siblings) {
			if (this->cells_to_unrefine.count(sibling) > 0) {
				return true;
			}
		}

		this->cells_to_unrefine.insert(cell);

		return true;
	}


	/*!
	Prevents the given cell or its siblings from being unrefined.

	Has an effect only during the next call to stop_refining().
	Has no effect if balance_load() is called before stop_refining().
	Returns true on success.
	Doesn't prevent refining given cell.
	Does nothing and returns true in at least the following cases:
		- given cell's refinement level is 0
		- given cell or its sibling(s) already marked by this
	Does nothing and returns false in the following cases:
		- given error_cell
		- given cell doesn't exist on this process
		- given cell has children
		- given cell's refinement level is 0

	\see
	dont_refine()
	dont_unrefine_at()
	refine_completely()
	*/
	bool dont_unrefine(const uint64_t cell)
	{
		if (cell == error_cell) {
			return false;
		}

		if (this->cell_process.count(cell) == 0) {
			return false;
		}

		#ifdef DEBUG
		if (this->cell_data.count(cell) == 0) {
			throw std::runtime_error(__FILE__ "(" + std::to_string(__LINE__) + ")");
		}
		#endif

		if (this->mapping.get_refinement_level(cell) == 0) {
			return true;
		}

		// record only one sibling / process
		const std::vector<uint64_t> siblings = this->get_all_children(this->get_parent(cell));
		for(const auto& sibling: siblings) {
			if (this->cells_not_to_unrefine.count(sibling) > 0) {
				return true;
			}
		}

		// override local unrefines
		for(const auto& sibling: siblings) {
			this->cells_to_unrefine.erase(sibling);
		}

		this->cells_not_to_unrefine.insert(cell);

		return true;
	}


	/*!
	As dont_unrefine but prevents refinement of given cell.

	Doesn't prevent unrefining given cell.
	Returns true and does nothing if given cell:
		- is of maximum refinement level
	*/
	bool dont_refine(const uint64_t cell)
	{
		using std::to_string;

		#ifdef DEBUG
		if (not this->grid_initialized) {
			std::cerr << __FILE__ << ":" << __LINE__
				<< " DCCRG not initialized before calling " << __func__
				<< std::endl;
			abort();
		}
		#endif

		if (cell == error_cell) {
			return false;
		}

		if (this->cell_process.count(cell) == 0) {
			return false;
		}

		if (
			this->mapping.get_refinement_level(cell)
			== this->mapping.get_maximum_refinement_level()
		) {
			return true;
		}

		// override local refines
		this->cells_to_refine.erase(cell);

		this->cells_not_to_refine.insert(cell);

		return true;
	}

	/*!
	Returns cells which share a face with the given cell.

	Only those cells are returned which are considered as neighbors
	by given cell.
	Uses the default neighborhood.
	Does not return error_cell as a face neighbor.
	Returns nothing in the same cases as get_neighbors_of().

	uint64_t == neighbor id, int == neighbor direction.
	Directions are +N or -N where N is the Nth dimension and
	+ means positive direction and - negative in that dimension,
	e.g. +1 is positive x direction, -3 negative z.

	TODO:
	By default uses neighborhood with which this dccrg was initialized,
	\see
	default_neighborhood_id()
	get_neighbors_of()
	*/
	std::vector<std::pair<uint64_t, int> > get_face_neighbors_of(
		const uint64_t cell/*,
		const int neighborhood_id = default_neighborhood_id*/
	) const {
		std::vector<std::pair<uint64_t, int> > ret_val;

		if (this->cell_data.count(cell) == 0) {
			return ret_val;
		}


		// Iterate through neighbours and only return those with a single 1
		// index.
		for(const auto& neigh : this->neighbors_of.at(cell)) {
			uint64_t nbrID = neigh.first;
			auto offsets = neigh.second;

			if(nbrID == error_cell) {
				continue;
			}

			// We want all the neighbours with an offset sum of 1.
			int offsetsum=0;
			for (size_t dimension = 0; dimension < 3; dimension++) {
				offsetsum+=abs(offsets[dimension]);
			}
			if(offsetsum == 0 || offsetsum > 1) {
				continue;
			}

			// Find the dimension this is a neighbour in
			for (size_t dimension = 0; dimension < 3; dimension++) {
				if(abs(offsets[dimension]) == 1) {
					int final_dir = int(dimension) + 1;
					if(offsets[dimension] < 0) {
						final_dir *= -1;
					}

					ret_val.push_back({nbrID, final_dir});
				}
			}
		}

		return ret_val;
	}


	/*!
	Returns true if given cell's neighbor types match given criterion, false otherwise.

	Returns false if:
		- given neighborhood doesn't exist
		- given cell doesn't exist
		- given cell is on another process

	\see get_cells()
	*/
	bool is_neighbor_type_match(
		const uint64_t cell,
		const std::vector<int>& criteria,
		const bool exact_match,
		const int neighborhood_id
	) const {

		if (cell == error_cell) {
			return false;
		}

		if (this->cell_process.count(cell) == 0) {
			return false;
		}

		if (this->cell_process.at(cell) != this->rank) {
			return false;
		}

		if (neighborhood_id != default_neighborhood_id
		&& this->user_hood_of.count(neighborhood_id) == 0) {
			return false;
		}


		int neighbor_types = 0;

		const std::vector<
			std::pair<
				uint64_t,
				std::array<int, 4>
			>
		>& neighs_of
			= [&](){
				if (neighborhood_id == default_neighborhood_id) {
					return this->neighbors_of.at(cell);
				} else {
					return this->user_neigh_of.at(neighborhood_id).at(cell);
				}
			}();

		for(const auto& neighbor_i: neighs_of) {
			if (neighbor_i.first == error_cell) {
				continue;
			}

			if (this->is_local(neighbor_i.first)) {
				neighbor_types |= has_local_neighbor_of;
			} else {
				neighbor_types |= has_remote_neighbor_of;
			}
		}

		const std::vector<
			std::pair<
				uint64_t,
				std::array<int, 4>
			>
		>& neighs_to
			= [&](){
				if (neighborhood_id == default_neighborhood_id) {
					return this->neighbors_to.at(cell);
				} else {
					return this->user_neigh_to.at(neighborhood_id).at(cell);
				}
			}();

		for (const auto& neighbor_i: neighs_to) {
			if (neighbor_i.first == error_cell) {
				continue;
			}

			if (this->is_local(neighbor_i.first)) {
				neighbor_types |= has_local_neighbor_to;
			} else {
				neighbor_types |= has_remote_neighbor_to;
			}
		}


		if (exact_match) {
			for(const auto& criterion: criteria) {
				if (neighbor_types == criterion) {
					return true;
				}
			}
		} else {
			// with inexact matching all criteria can be merged into one
			int merged_criteria = 0;
			for(const auto& criterion: criteria) {
				merged_criteria |= criterion;
			}

			if ((neighbor_types & merged_criteria) > 0) {
				return true;
			}
		}

		return false;
	}


	/*!
	Returns the size of cells' neihgbourhood in every direction.
	*/
	unsigned int get_neighborhood_length() const
	{
		return this->neighborhood_length;
	}

	/*!
	Returns neighbors of given local cell that are on another process.

	Returns nothing if:
		- given cell doesn't exist
		- given cell is on another process
		- given cell doesn't have remote neighbors
		- given neighborhood doesn't exist

	By default returned cells are in random order but if sorted == true
	they are sorted using std::sort before returning.
	*/
	std::vector<uint64_t> get_remote_neighbors_of(
		const uint64_t cell,
		const int neighborhood_id = default_neighborhood_id,
		const bool sorted = false
	) const {
		std::vector<uint64_t> ret_val;

		if (this->cell_process.count(cell) == 0) {
			return ret_val;
		}

		if (this->cell_process.at(cell) != this->rank) {
			return ret_val;
		}

		if (neighborhood_id != default_neighborhood_id
		&& this->user_hood_of.count(neighborhood_id) == 0) {
			return ret_val;
		}

		const std::vector<uint64_t>& neighbors_ref
			= (neighborhood_id == default_neighborhood_id)
			? this->neighbors_of.at(cell)
			: this->user_neigh_of.at(neighborhood_id).at(cell);

		for(const auto& neighbor: neighbors_ref) {

			if (neighbor == error_cell) {
				continue;
			}

			if (this->cell_process.at(neighbor) != this->rank) {
				ret_val.push_back(neighbor);
			}
		}

		if (sorted && ret_val.size() > 0) {
			std::sort(ret_val.begin(), ret_val.end());
		}

		return ret_val;
	}

	/*!
	Returns remote cells that consider given local cell as a neighbor.

	Returns nothing if given cell doesn't exist or is on another process
	or doesn't have remote neighbors.

	By default returned cells are in random order but if sorted == true
	they are sorted using std::sort before returning.
	*/
	std::vector<uint64_t> get_remote_neighbors_to(
		const uint64_t cell,
		const int neighborhood_id = default_neighborhood_id,
		const bool sorted = false
	) const {
		std::vector<uint64_t> ret_val;

		if (this->cell_process.count(cell) == 0) {
			return ret_val;
		}

		if (this->cell_process.at(cell) != this->rank) {
			return ret_val;
		}

		if (neighborhood_id != default_neighborhood_id
		&& this->user_hood_of.count(neighborhood_id) == 0) {
			return ret_val;
		}

		const std::vector<uint64_t>& neighbors_ref
			= (neighborhood_id == default_neighborhood_id)
			? this->neighbors_to.at(cell)
			: this->user_neigh_to.at(neighborhood_id).at(cell);

		for(const auto& neighbor: neighbors_ref) {

			if (neighbor == error_cell) {
				continue;
			}

			if (this->cell_process.at(neighbor) != this->rank) {
				ret_val.push_back(neighbor);
			}
		}

		if (sorted && ret_val.size() > 0) {
			std::sort(ret_val.begin(), ret_val.end());
		}

		return ret_val;
	}


	/*!
	Returns true if given cell is on this process and false otherwise.
	*/
	bool is_local(const uint64_t cell) const
	{
		if (this->cell_process.count(cell) > 0
		&& this->cell_process.at(cell) == this->rank) {
			return true;
		} else {
			return false;
		}
	}


	/*!
	Writes the cells on this process into a vtk file with given name in ASCII format.

	The cells are written in ascending order.
	Must be called simultaneously on all processes.

	Returns true on success, false otherwise.
	*/
	bool write_vtk_file(const std::string& file_name) const
	{
		std::ofstream outfile(file_name);
		if (!outfile.is_open()) {
			std::cerr << "Couldn't open file " << file_name << std::endl;
			return false;
		}

		std::vector<uint64_t> leaf_cells = this->get_cells();

		if (leaf_cells.size() > 0) {
			std::sort(leaf_cells.begin(), leaf_cells.end());
		}

		outfile <<
			"# vtk DataFile Version 2.0\n"
			"Cartesian cell refinable grid\n"
			"ASCII\n"
			"DATASET UNSTRUCTURED_GRID\n";

		// write separate points for every cells corners
		outfile << "POINTS " << leaf_cells.size() * 8 << " float" << std::endl;
		for (size_t i = 0; i < leaf_cells.size(); i++) {
			const std::array<double, 3>
				cell_min = this->geometry.get_min(leaf_cells[i]),
				cell_max = this->geometry.get_max(leaf_cells[i]);

			outfile
				<< cell_min[0] << " " << cell_min[1] << " " << cell_min[2] << "\n"
				<< cell_max[0] << " " << cell_min[1] << " " << cell_min[2] << "\n"
				<< cell_min[0] << " " << cell_max[1] << " " << cell_min[2] << "\n"
				<< cell_max[0] << " " << cell_max[1] << " " << cell_min[2] << "\n"
				<< cell_min[0] << " " << cell_min[1] << " " << cell_max[2] << "\n"
				<< cell_max[0] << " " << cell_min[1] << " " << cell_max[2] << "\n"
				<< cell_min[0] << " " << cell_max[1] << " " << cell_max[2] << "\n"
				<< cell_max[0] << " " << cell_max[1] << " " << cell_max[2] << "\n";
		}

		// map cells to written points
		outfile << "CELLS " << leaf_cells.size() << " " << leaf_cells.size() * 9 << std::endl;
		for (unsigned int j = 0; j < leaf_cells.size(); j++) {
			outfile << "8 ";
			for (int i = 0; i < 8; i++) {
				 outfile << j * 8 + i << " ";
			}
			outfile << std::endl;
		}

		// cell types
		outfile << "CELL_TYPES " << leaf_cells.size() << std::endl;
		for (unsigned int i = 0; i < leaf_cells.size(); i++) {
			outfile << 11 << std::endl;
		}

		if (!outfile.good()) {
			std::cerr << "Writing of vtk file probably failed" << std::endl;
			// TODO: throw an exception instead
			exit(EXIT_FAILURE);
		}

		outfile.close();

		return true;
	}


	/*!
	As refine_completely(), but uses the smallest existing cell at given coordinates.

	Does nothing in the same cases as refine_completely and additionally
	if the coordinate is outside of the grid.
	*/
	bool refine_completely_at(const std::array<double, 3>& coordinate)
	{
		const uint64_t cell = this->get_existing_cell(coordinate);
		if (cell == error_cell) {
			return false;
		}

		return this->refine_completely(cell);
	}


	/*!
	As unrefine_completely(), but uses the smallest existing cell at given coordinates.

	Does nothing in the same cases as unrefine_completely and additionally
	if the coordinate is outside of the grid.
	*/
	bool unrefine_completely_at(const std::array<double, 3>& coordinate)
	{
		const uint64_t cell = this->get_existing_cell(coordinate);
		if (cell == error_cell) {
			return false;
		}

		return this->unrefine_completely(cell);
	}


	/*!
	As dont_unrefine() but uses the smallest existing cell at given coordinates.

	Does nothing in the same cases as dont_unrefine and additionally if the
	coordinate is outside of the grid.
	*/
	bool dont_unrefine_at(const std::array<double, 3>& coordinate)
	{
		const uint64_t cell = this->get_existing_cell(coordinate);
		if (cell == error_cell) {
			return false;
		}

		return this->dont_unrefine(cell);
	}


	/*!
	Executes refines / unrefines that have been requested so far.

	Must be called simultaneously on all processes.
	Returns cells that were created by refinement on this process.
	Moves user data of unrefined cells to the current process of their parent.

	By default returned cells are in random order but if sorted == true
	they are sorted using std::sort before returning.
	*/
	void initialize_refines(const bool sorted = false)
	{
		if (this->refining) {
			std::cerr << __FILE__ << ":" << __LINE__
				<< " initialize_refining() called the second time "
				<< "before calling finish_refining() first"
				<< std::endl;
			abort();
		}

		this->refining = true;

		phiprof::start("Override refines");
		this->override_refines();
		phiprof::stop("Override refines");

		phiprof::start("Induce refines");
		this->induce_refines();
		phiprof::stop("Induce refines");

		phiprof::start("Override unrefines");
		this->override_unrefines();
		phiprof::stop("Override unrefines");
	}


	/*!
	Adds refined cells to the grid, removes unrefined cells from the grid.

	cells_to_refine and cells_to_unrefine must contain the cells to refine/unrefine of all processes.
	Returns new cells created on this process by refinement.
	Moves unrefined cell data to the process of their parent.
	*/
	std::vector<uint64_t> execute_refines()
	{
		#ifdef DEBUG
		if (!this->verify_remote_neighbor_info()) {
			std::cerr << __FILE__ << ":" << __LINE__
				<< " Remote neighbor info is not consistent"
				<< std::endl;
			exit(EXIT_FAILURE);
		}

		if (!this->verify_user_data()) {
			std::cerr << __FILE__ << ":" << __LINE__ << " User data is inconsistent" << std::endl;
			exit(EXIT_FAILURE);
		}
		#endif

		std::vector<uint64_t> new_cells;

		this->remote_neighbors.clear();
		this->cells_to_send.clear();
		this->cells_to_receive.clear();
		this->refined_cell_data.clear();
		this->unrefined_cell_data.clear();

		#ifdef DEBUG
		// check that cells_to_refine is identical between processes
		std::vector<uint64_t> ordered_cells_to_refine(this->cells_to_refine.begin(), this->cells_to_refine.end());
		std::sort(ordered_cells_to_refine.begin(), ordered_cells_to_refine.end());

		std::vector<std::vector<uint64_t>> all_ordered_cells_to_refine;
		All_Gather()(ordered_cells_to_refine, all_ordered_cells_to_refine, this->comm);

		for (unsigned int process = 0; process < this->comm_size; process++) {
			if (!std::equal(
				all_ordered_cells_to_refine[process].begin(),
				all_ordered_cells_to_refine[process].end(),
				all_ordered_cells_to_refine[0].begin()
			)) {
				std::cerr << __FILE__ << ":" << __LINE__
					<< " cells_to_refine differ between processes 0 and " << process
					<< std::endl;
				exit(EXIT_FAILURE);
			}
		}

		// check that cells_to_unrefine is identical between processes
		std::vector<uint64_t> ordered_cells_to_unrefine(this->cells_to_unrefine.begin(), this->cells_to_unrefine.end());
		std::sort(ordered_cells_to_unrefine.begin(), ordered_cells_to_unrefine.end());

		std::vector<std::vector<uint64_t>> all_ordered_cells_to_unrefine;
		All_Gather()(ordered_cells_to_unrefine, all_ordered_cells_to_unrefine, this->comm);

		for (unsigned int process = 0; process < all_ordered_cells_to_unrefine.size(); process++) {
			if (!std::equal(
				all_ordered_cells_to_unrefine[process].begin(),
				all_ordered_cells_to_unrefine[process].end(),
				all_ordered_cells_to_unrefine[0].begin()
			)) {
				std::cerr << __FILE__ << ":" << __LINE__
					<< " cells_to_unrefine differ between processes 0 and " << process
					<< std::endl;
				exit(EXIT_FAILURE);
			}
		}
		#endif

		// cells whose neighbor lists have to be updated afterwards
		std::unordered_set<uint64_t> update_neighbors;

		// a separate neighborhood update function has to be used
		// for cells whose children were removed by unrefining
		std::unordered_set<uint64_t> update_neighbors_unrefined;

		// refines
		for (const uint64_t refined: this->cells_to_refine) {

			#ifdef DEBUG
			if (this->cell_process.count(refined) == 0) {
				std::cerr << __FILE__ << ":" << __LINE__
					<< " Cell " << refined
					<< " doesn't exist"
					<< std::endl;
				abort();
			}

			if (this->rank == this->cell_process.at(refined)
			&& this->cell_data.count(refined) == 0) {
				std::cerr << __FILE__ << ":" << __LINE__
					<< " Data for cell " << refined
					<< " doesn't exist"
					<< std::endl;
				abort();
			}


			if (this->cell_process.at(refined) == this->rank
			&& this->neighbors_of.count(refined) == 0) {
				std::cerr << __FILE__ << ":" << __LINE__
					<< " Neighbor list for cell " << refined
					<< " doesn't exist"
					<< std::endl;
				abort();
			}

			if (this->cell_process.at(refined) == this->rank
			&& this->neighbors_to.count(refined) == 0) {
				std::cerr << __FILE__ << ":" << __LINE__
					<< " Neighbor_to list for cell " << refined
					<< " doesn't exist"
					<< std::endl;
				abort();
			}
			#endif

			const uint64_t process_of_refined = this->cell_process.at(refined);

			// move user data of refined cells into refined_cell_data
			if (this->rank == process_of_refined) {
				// TODO: move data instead of copying
				this->refined_cell_data[refined] = this->cell_data.at(refined);
				this->cell_data.erase(refined);
			}

			// add children of refined cells into the grid
			const std::vector<uint64_t> children = this->get_all_children(refined);
			for (const uint64_t child: children) {
				this->cell_process[child] = process_of_refined;

				if (this->rank == process_of_refined) {
					this->cell_data[child];
					this->neighbors_of[child];
					this->neighbors_to[child];
					new_cells.push_back(child);
				}
			}

			// children of refined cells inherit their pin request status
			if (this->pin_requests.count(refined) > 0) {
				for (const uint64_t child: children) {
					this->pin_requests[child] = this->pin_requests.at(refined);
				}
				this->pin_requests.erase(refined);
			}
			if (this->new_pin_requests.count(refined) > 0) {
				for (const uint64_t child: children) {
					this->new_pin_requests[child] = this->new_pin_requests.at(refined);
				}
				this->new_pin_requests.erase(refined);
			}

			// children of refined cells inherit their weight
			if (this->rank == process_of_refined
			&& this->cell_weights.count(refined) > 0) {
				for (const uint64_t child: children) {
					this->cell_weights[child] = this->cell_weights.at(refined);
				}
				this->cell_weights.erase(refined);
			}

			// use local neighbor lists to find cells whose neighbor lists have to updated
			if (this->rank == process_of_refined) {
				// update the neighbor lists of created local cells
				for (const uint64_t child: children) {
					update_neighbors.insert(child);
				}

				// update neighbor lists of all the parent's neighbors
				for (const auto& neighbor_i: this->neighbors_of.at(refined)) {
					const auto& neighbor = neighbor_i.first;

					if (neighbor == error_cell) {
						continue;
					}

					if (this->cell_process.at(neighbor) == this->rank) {
						update_neighbors.insert(neighbor);
					}
				}

				for (const auto& neighbor_to_i: this->neighbors_to.at(refined)) {
					const auto& neighbor_to = neighbor_to_i.first;
					if (this->cell_process.at(neighbor_to) == this->rank) {
						update_neighbors.insert(neighbor_to);
					}
				}
			}

			// without using local neighbor lists figure out rest of the
			// neighbor lists that need updating
			if (this->remote_cells_on_process_boundary.count(refined) > 0) {

				/*
				No need to update local neighbors_to of refined cell, if they are larger
				they will also be refined and updated.
				*/
				for(const auto& child : children) {
					const auto neighbors
						= this->find_neighbors_of(
							child,
							this->neighborhood_of,
							true
						);

					for (const auto& neighbor_i: neighbors) {
						const auto& neighbor = neighbor_i.first;

						if (neighbor == error_cell) {
							continue;
						}

						if (this->is_local(neighbor)) {
							update_neighbors.insert(neighbor);
						}
					}
				}
			}
		}

		// needed for checking which neighborhoods to update due to unrefining
		std::unordered_set<uint64_t> parents_of_unrefined;

		// initially only one sibling is recorded per process when unrefining,
		// insert the rest of them now
		for (const uint64_t unrefined: this->cells_to_unrefine) {

			const uint64_t parent_of_unrefined = this->get_parent(unrefined);
			#ifdef DEBUG
			if (unrefined != this->get_child(unrefined)) {
				std::cerr << __FILE__ << ":" << __LINE__
					<< " Cell " << unrefined
					<< " has children"
					<< std::endl;
				abort();
			}

			if (parent_of_unrefined == 0) {
				std::cerr << __FILE__ << ":" << __LINE__ << " Invalid parent cell" << std::endl;
				abort();
			}

			if (parent_of_unrefined == unrefined) {
				std::cerr << __FILE__ << ":" << __LINE__
					<< " Cell " << unrefined
					<< " has no parent"
					<< std::endl;
				abort();
			}
			#endif

			parents_of_unrefined.insert(parent_of_unrefined);

			const std::vector<uint64_t> siblings = this->get_all_children(parent_of_unrefined);

			#ifdef DEBUG
			bool unrefined_in_siblings = false;
			for (const uint64_t sibling: siblings) {

				if (this->cell_process.count(sibling) == 0) {
					std::cerr << __FILE__ << ":" << __LINE__
						<< " Cell " << sibling
						<< " doesn't exist"
						<< std::endl;
					abort();
				}

				if (sibling != this->get_child(sibling)) {
					std::cerr << __FILE__ << ":" << __LINE__
						<< " Cell " << sibling
						<< " has has children"
						<< std::endl;
					abort();
				}

				if (this->cell_process.at(sibling) == this->rank
				&& this->cell_data.count(sibling) == 0) {
					std::cerr << __FILE__ << ":" << __LINE__
						<< " Cell " << sibling
						<< " has no data"
						<< std::endl;
					abort();
				}

				if (unrefined == sibling) {
					unrefined_in_siblings = true;
				}
			}

			if (!unrefined_in_siblings) {
				std::cerr << __FILE__ << ":" << __LINE__ << " Cell to unrefine isn't its parent's child" << std::endl;
				abort();
			}
			#endif

			this->all_to_unrefine.insert(siblings.begin(), siblings.end());
		}

		// unrefines
		for (const uint64_t unrefined: this->all_to_unrefine) {

			const uint64_t parent_of_unrefined = this->get_parent(unrefined);
			#ifdef DEBUG
			if (parent_of_unrefined == unrefined) {
				std::cerr << __FILE__ << ":" << __LINE__
					<< " Cell " << unrefined
					<< " has no parent"
					<< std::endl;
				abort();
			}
			#endif

			const uint64_t process_of_parent = this->cell_process.at(parent_of_unrefined);
			const uint64_t process_of_unrefined = this->cell_process.at(unrefined);

			// remove unrefined cells and their siblings from the grid, but don't remove user data yet
			this->cell_process.erase(unrefined);
			update_neighbors.erase(unrefined);
			this->pin_requests.erase(unrefined);
			this->new_pin_requests.erase(unrefined);
			this->cell_weights.erase(unrefined);

			// don't send unrefined cells' user data to self
			if (this->rank == process_of_unrefined
			&& this->rank == process_of_parent) {

				#ifdef DEBUG
				if (this->cell_data.count(unrefined) == 0) {
					std::cerr << __FILE__ << ":" << __LINE__
						<< " Cell " << unrefined
						<< " to be unrefined has no data"
						<< std::endl;
					abort();
				}
				#endif

				// TODO move data instead of copying
				this->unrefined_cell_data[unrefined] = this->cell_data.at(unrefined);
				this->cell_data.erase(unrefined);

			// send user data of removed cell to the parent's process
			} else if (this->rank == process_of_unrefined) {

				this->cells_to_send[process_of_parent].push_back(
					std::make_pair(unrefined, -1)
				);

			// receive user data of removed cell from its process
			} else if (this->rank == process_of_parent) {
				this->cells_to_receive[process_of_unrefined].push_back(
					std::make_pair(unrefined, -1)
				);
			}
		}

		// receive cells in known order and add message tags
		for (std::unordered_map<int, std::vector<std::pair<uint64_t, int>>>::iterator
			sender = this->cells_to_receive.begin();
			sender != this->cells_to_receive.end();
			sender++
		) {
			std::sort(sender->second.begin(), sender->second.end());
			// TODO: merge with identical code in make_new_partition
			for (unsigned int i = 0; i < sender->second.size(); i++) {

				const int tag = (int) i + 1;
				if (tag > (int) this->max_tag) {
					std::cerr << __FILE__ << ":" << __LINE__
						<< " Process " << this->rank
						<< ": Message tag would overflow for receiving cell " << sender->second[i].first
						<< " from process " << sender->first
						<< std::endl;
					abort();
				}

				sender->second[i].second = tag;
			}
		}

		// send cells in known order and add message tags
		for (std::unordered_map<int, std::vector<std::pair<uint64_t, int>>>::iterator
			receiver = this->cells_to_send.begin();
			receiver != this->cells_to_send.end();
			receiver++
		) {
			std::sort(receiver->second.begin(), receiver->second.end());
			// TODO: check that message tags don't overflow
			for (unsigned int i = 0; i < receiver->second.size(); i++) {

				const int tag = (int) i + 1;
				if (tag > (int) this->max_tag) {
					std::cerr << __FILE__ << ":" << __LINE__
						<< " Process " << this->rank
						<< ": Message tag would overflow for sending cell " << receiver->second[i].first
						<< " to process " << receiver->first
						<< std::endl;
					abort();
				}

				receiver->second[i].second = tag;
			}
		}

		// update data for parents (and their neighborhood) of unrefined cells
		for (const uint64_t parent: parents_of_unrefined) {

			/* TODO: skip unrefined cells far enough away
			std::vector<uint64_t> children = this->get_all_children(*parent);
			*/

			#ifdef DEBUG
			if (this->cell_process.count(parent) == 0) {
				std::cerr << __FILE__ << ":" << __LINE__
					<< " Parent " << parent
					<< " doesn't exist"
					<< std::endl;
				abort();
			}

			if (parent != this->get_child(parent)) {
				std::cerr << __FILE__ << ":" << __LINE__
					<< " Parent " << parent
					<< " still has children"
					<< std::endl;
				abort();
			}
			#endif

			const auto new_neighbors_of
				= this->find_neighbors_of(parent, this->neighborhood_of);

			for (const auto& neighbor_i: new_neighbors_of) {
				const auto& neighbor = neighbor_i.first;

				if (neighbor == 0) {
					continue;
				}

				if (this->cell_process.at(neighbor) == this->rank) {
					update_neighbors.insert(neighbor);
				}
			}

			const auto new_neighbors_to
				= this->find_neighbors_to(parent, this->neighborhood_to);
			for (const auto& neighbor_i: new_neighbors_to) {
				const auto& neighbor = neighbor_i.first;
				if (this->cell_process.at(neighbor) == this->rank) {
					update_neighbors.insert(neighbor);
				}
			}

			// add user data and neighbor lists of local parents of unrefined cells
			if (this->cell_process.at(parent) == this->rank) {
				this->cell_data[parent];
				this->neighbors_of[parent] = new_neighbors_of;
				this->neighbors_to[parent] = new_neighbors_to;

				// add user neighbor lists
				for (std::unordered_map<int, std::vector<Types<3>::neighborhood_item_t>>::const_iterator
					item = this->user_hood_of.begin();
					item != this->user_hood_of.end();
					item++
				) {
					this->update_user_neighbors(parent, item->first);
				}
			}
		}

		// update neighbor lists of cells affected by refining / unrefining
		for (const uint64_t cell: update_neighbors) {
			this->update_neighbors(cell);
			//update also neighbor lists of user neighborhoods
			for (std::unordered_map<int, std::vector<Types<3>::neighborhood_item_t>>::const_iterator
				item = this->user_hood_of.begin();
				item != this->user_hood_of.end();
				item++
			) {
				this->update_user_neighbors(cell, item->first);
			}
		}

		// remove neighbor lists of added cells' parents
		for (const uint64_t refined: this->cells_to_refine) {

			if (this->cell_process.at(refined) == this->rank) {

				#ifdef DEBUG
				if (this->neighbors_of.count(refined) == 0) {
					std::cerr << __FILE__ << ":" << __LINE__
						<< " Neighbor list for cell " << refined
						<< " doesn't exist"
						<< std::endl;
					abort();
				}

				if (this->neighbors_to.count(refined) == 0) {
					std::cerr << __FILE__ << ":" << __LINE__
						<< " Neighbor_to list for cell " << refined
						<< " doesn't exist"
						<< std::endl;
					abort();
				}
				#endif

				this->neighbors_of.erase(refined);
				this->neighbors_to.erase(refined);

				// remove also from user's neighborhood
				for (std::unordered_map<int, std::vector<Types<3>::neighborhood_item_t>>::const_iterator
					item = this->user_hood_of.begin();
					item != this->user_hood_of.end();
					item++
				) {
					this->user_neigh_of.at(item->first).erase(refined);
					this->user_neigh_to.at(item->first).erase(refined);
				}
			}
		}

		// remove neighbor lists of removed cells
		for (const uint64_t unrefined: this->all_to_unrefine) {
			this->neighbors_of.erase(unrefined);
			this->neighbors_to.erase(unrefined);
			// also from user neighborhood
			for (std::unordered_map<int, std::vector<Types<3>::neighborhood_item_t>>::const_iterator
				item = this->user_hood_of.begin();
				item != this->user_hood_of.end();
				item++
			) {
				this->user_neigh_of.at(item->first).erase(unrefined);
				this->user_neigh_to.at(item->first).erase(unrefined);
			}
		}

		this->update_remote_neighbor_info();
		// also remote neighbor info of user neighborhoods
		for (std::unordered_map<int, std::vector<Types<3>::neighborhood_item_t>>::const_iterator
			item = this->user_hood_of.begin();
			item != this->user_hood_of.end();
			item++
		) {
			this->update_user_remote_neighbor_info(item->first);
		}

		#ifdef DEBUG
		if (!this->verify_neighbors()) {
			std::cerr << __FILE__ << ":" << __LINE__
				<< " Neighbor lists are inconsistent"
				<< std::endl;
			exit(EXIT_FAILURE);
		}
		#endif


		return new_cells;
	}


	std::vector<uint64_t> get_local_cells_to_refine()
	{
		std::vector<uint64_t> retVal;
		if (!this->refining) {
			std::cerr << __FILE__ << ":" << __LINE__
				<< " get_local_cells_to_refine() called outside refining"
				<< std::endl;
			return retVal;
		}

		for (auto i : cells_to_refine)
			if (is_local(i))
				retVal.push_back(i);
		
		return retVal;
	}

	std::vector<uint64_t> get_local_cells_to_unrefine()
	{
		std::vector<uint64_t> retVal;
		if (!this->refining) {
			std::cerr << __FILE__ << ":" << __LINE__
				<< " get_local_cells_to_unrefine() called outside refining"
				<< std::endl;
			return retVal;
		}

		for (auto i : cells_to_unrefine)
			if (is_local(i))
				retVal.push_back(i);
		
		return retVal;
	}

	/*!
	Transfers unrefined cell data between processes.

	Must be called by all processes and not before execute_refines()
	has been called.

	The next function to be called after this one (from those that
	must be called by all processes) must be either this again or
	finish_refining().

	\see
	finish_refining()
	*/
	Dccrg<
		Cell_Data,
		Geometry,
		std::tuple<Additional_Cell_Items...>,
		std::tuple<Additional_Neighbor_Items...>
	>& continue_refining()
	{
		if (!this->refining) {
			std::cerr << __FILE__ << ":" << __LINE__
				<< " continue_refining() called without "
				<< "calling initialize_refines() first."
				<< std::endl;
			abort();
		}

		this->start_user_data_transfers(
			this->unrefined_cell_data,
			this->cells_to_receive,
			this->cells_to_send,
			-3
		);

		this->wait_user_data_transfer_receives();
		this->wait_user_data_transfer_sends();
		return *this;
	}

	/*!
	Finishes the procedure of moving cells between processes.

	Must be called by all processes and not before initialize_balance_load(...)
	has been called.
	*/
	Dccrg<
		Cell_Data,
		Geometry,
		std::tuple<Additional_Cell_Items...>,
		std::tuple<Additional_Neighbor_Items...>
	>& finish_refining()
	{
		if (!this->refining) {
			std::cerr << __FILE__ << ":" << __LINE__
				<< " finish_refining() called without "
				<< "calling initialize_refines() first."
				<< std::endl;
			abort();
		}

		this->cells_to_receive.clear();
		this->cells_to_send.clear();

		#ifdef DEBUG
		if (!this->verify_user_data()) {
			std::cerr << __FILE__ << ":" << __LINE__ << " virhe" << std::endl;
			exit(EXIT_FAILURE);
		}
		#endif

		// remove user data of unrefined cells from this->cell_data
		for (std::unordered_set<uint64_t>::const_iterator
			unrefined = this->all_to_unrefine.begin();
			unrefined != this->all_to_unrefine.end();
			unrefined++
		) {
			this->cell_data.erase(*unrefined);
		}

		this->cells_to_refine.clear();
		this->cells_to_unrefine.clear();
		this->all_to_unrefine.clear();

		this->recalculate_neighbor_update_send_receive_lists();

		this->allocate_copies_of_remote_neighbors();
		this->update_cell_pointers();
		for (const auto& item: this->user_hood_of) {
			this->allocate_copies_of_remote_neighbors(item.first);
		}

		this->refining = false;
		return *this;
	}

	/*!
	Calls initialize_refines(), execute_refines() and finish_refining() in case transfers aren't needed, i.e. no unrefining
	*/
	std::vector<uint64_t> stop_refining(const bool sorted = false)
	{
		this->initialize_refines();

		std::vector<uint64_t> ret_val = this->execute_refines();
		if (sorted && ret_val.size() > 0) {
			std::sort(ret_val.begin(), ret_val.end());
		}

		if (!this->unrefined_cell_data.empty()) {
			std::cerr << __FILE__ << ":" << __LINE__
				<< " stop_refining() called with unrefined cells. "
				<< std::endl;
		}
		this->finish_refining();
		return ret_val;
	}


	/*!
	Returns cells that were removed by unrefinement and whose parent is currently a local cell.

	Removed cells' data is currently also on this process,
	but only until balance_load() is called.

	By default returned cells are in random order but if sorted == true
	they are sorted using std::sort before returning.
	*/
	std::vector<uint64_t> get_removed_cells(const bool sorted = false) const
	{
		std::vector<uint64_t> ret_val;
		ret_val.reserve(this->unrefined_cell_data.size());

		for (const auto& item: this->unrefined_cell_data) {
			ret_val.push_back(item.first);
		}

		if (sorted && ret_val.size() > 0) {
			std::sort(ret_val.begin(), ret_val.end());
		}

		return ret_val;
	}


	/*!
	Returns all cells in the grid that don't have children (e.g. leaf cells).

	Only those cells are returned which this process knows about, this
	might not include all cells that exist on all processes.

	By default returned cells are in random order but if sorted == true
	they are sorted using std::sort before returning.

	\see
	get_cells()
	*/
	std::vector<uint64_t> get_all_cells(const bool sorted = false) const
	{
		std::vector<uint64_t> ret_val;
		ret_val.reserve(this->cell_process.size());

		for (const auto& item : this->cell_process) {

			const uint64_t child = this->get_child(item.first);

			if (child == item.first) {
				ret_val.push_back(item.first);
			}
		}

		if (sorted && ret_val.size() > 0) {
			std::sort(ret_val.begin(), ret_val.end());
		}

		return ret_val;
	}


	/*!
	Returns true if given cell overlaps a local cell.

	Returns true if given cell is either a local cell of
	refinement level 0 or is a (grandgrand...)child of a
	local cell with refinement level 0.
	Returns false otherwise.

	\see
	get_cells_overlapping_local()
	*/
	bool cell_overlaps_local(const uint64_t cell) const
	{
		const uint64_t parent = this->mapping.get_level_0_parent(cell);

		if (this->cell_process.count(parent) > 0
		&& this->cell_process.at(parent) == this->rank) {
			return true;
		} else {
			return false;
		}
	}


	/*!
	Returns those cells from given that are either local or a child of local.

	Assumes local cells are of refinement level 0.
	*/
	std::unordered_set<uint64_t> get_cells_overlapping_local(const std::vector<uint64_t>& given_cells) const
	{
		std::unordered_set<uint64_t> result;

		for (const uint64_t cell: given_cells) {

			if (this->cell_overlaps_local(cell)) {
				result.insert(cell);
			}
		}

		return result;
	}


	/*!
	Refines the grid so that the given cells exist.

	When calling this function only cells of refinement
	level 0 must exist in the grid.
	Must be called by all processes.
	Ignores cells in given list that aren't a (grand...)
	child of a local cell (i.e. these cells can be left
	out of given_cells if they wouldn't fit into memory).
	Returns true on success and false otherwise.

	\see
	load_grid_data()
	cell_overlaps_local()
	*/
	bool load_cells(const std::vector<uint64_t>& given_cells)
	{
		// get the global maximum refinement level of cells to be loaded
		std::unordered_set<uint64_t> overlapping
			= this->get_cells_overlapping_local(given_cells);

		int local_max_ref_lvl_of_overlapping = 0;
		for (const uint64_t cell: overlapping) {
			const int refinement_level = this->mapping.get_refinement_level(cell);
			local_max_ref_lvl_of_overlapping
				= std::max(refinement_level, local_max_ref_lvl_of_overlapping);
		}

		int max_ref_lvl_of_overlapping = 0, result;
		result = MPI_Allreduce(
			&local_max_ref_lvl_of_overlapping,
			&max_ref_lvl_of_overlapping,
			1,
			MPI_INT,
			MPI_MAX,
			this->comm
		);

		if (result != MPI_SUCCESS) {
			std::cerr << __FILE__ << ":" << __LINE__
				<< "MPI_Allreduce failed: " << Error_String()(result)
				<< std::endl;
			abort();
		}

		/*
		Starting from refinement level 0 refine each local cell
		that has a child in given_cells
		*/
		std::vector<std::unordered_set<uint64_t>> cells_and_parents(max_ref_lvl_of_overlapping);

		// refine local cells recursively until all given_cells are created
		for (const uint64_t cell: overlapping) {
			uint64_t current_child = cell;
			const int refinement_level = this->mapping.get_refinement_level(current_child);
			for (int i = refinement_level - 1; i >= 0; i--) {
				const uint64_t parent = this->mapping.get_parent(current_child);
				cells_and_parents[i].insert(parent);
				current_child = parent;
			}
		}

		for (int
			current_ref_lvl = 0;
			current_ref_lvl < max_ref_lvl_of_overlapping;
			current_ref_lvl++
		) {
			for (const uint64_t cell: cells_and_parents[current_ref_lvl]) {
				this->refine_completely(cell);
			}
			this->stop_refining();
			this->clear_refined_unrefined_data();
		}

		return true;
	}


	/*!
	Starts the procedure of moving cells between processes.

	Default constructs arriving cells.
	Does not transfer any cell data, use continue_balance_load() for that,
	or if cell data doesn't have to be transferred in several steps use
	balance_load() instead of this function.

	After calling this the functions get_cells_to_send() and
	get_cells_to_receive() can be used to query changes to the
	current partition.

	The next function to be called after this one (from those that
	must be called by all processes) must be either continue_balance_load()
	or finish_balance_load(). Information related to the other functions
	must not be queried after calling this, for example the remote neighbors
	of local cells, local cells, etc.

	\see
	balance_load()
	continue_balance_load()
	*/
	Dccrg<
		Cell_Data,
		Geometry,
		std::tuple<Additional_Cell_Items...>,
		std::tuple<Additional_Neighbor_Items...>
	>& initialize_balance_load(const bool use_zoltan)
	{
		if (this->balancing_load) {
			std::cerr << __FILE__ << ":" << __LINE__
				<< " initialize_balance_load(...) called the second time "
				<< "before calling finish_balance_load() first"
				<< std::endl;
			abort();
		}

		this->balancing_load = true;

		#ifdef DEBUG
		if (!this->verify_remote_neighbor_info()) {
			std::cerr << __FILE__ << ":" << __LINE__
				<< " Remote neighbor info is not consistent"
				<< std::endl;
			exit(EXIT_FAILURE);
		}

		if (!this->verify_user_data()) {
			std::cerr << __FILE__ << ":" << __LINE__
				<< " User data not consistent"
				<< std::endl;
			exit(EXIT_FAILURE);
		}
		#endif

		this->make_new_partition(use_zoltan);

		// default construct user data of arriving cells
		for (std::unordered_map<int, std::vector<std::pair<uint64_t, int>>>::const_iterator
			sender_item = this->cells_to_receive.begin();
			sender_item != this->cells_to_receive.end();
			sender_item++
		) {
			for (std::vector<std::pair<uint64_t, int>>::const_iterator
				cell_item = sender_item->second.begin();
				cell_item != sender_item->second.end();
				cell_item++
			) {
				this->cell_data[cell_item->first];
			}
		}

		// clear data related to remote neighbor updates, adaptation, etc.
		this->local_cells_on_process_boundary.clear();
		this->remote_cells_on_process_boundary.clear();
		this->user_local_cells_on_process_boundary.clear();
		this->user_remote_cells_on_process_boundary.clear();
		this->user_neigh_cells_to_send.clear();
		this->user_neigh_cells_to_receive.clear();
		this->remote_neighbors.clear();
		this->cells_to_refine.clear();
		this->refined_cell_data.clear();
		this->cells_to_unrefine.clear();
		this->unrefined_cell_data.clear();
		this->cells_not_to_refine.clear();
		this->cells_not_to_unrefine.clear();
		this->cell_weights.clear();

		#ifdef DEBUG
		// check that there are no duplicate adds / removes
		// removed cells on all processes
		std::vector<uint64_t> temp_removed_cells(
			this->removed_cells.begin(),
			this->removed_cells.end()
		);
		std::sort(temp_removed_cells.begin(), temp_removed_cells.end());

		std::vector<std::vector<uint64_t>> all_removed_cells;
		All_Gather()(temp_removed_cells, all_removed_cells, this->comm);

		// created cells on all processes
		std::vector<uint64_t> temp_added_cells(
			this->added_cells.begin(),
			this->added_cells.end()
		);
		std::sort(temp_added_cells.begin(), temp_added_cells.end());

		std::vector<std::vector<uint64_t>> all_added_cells;
		All_Gather()(temp_added_cells, all_added_cells, this->comm);

		std::unordered_set<uint64_t> all_adds, all_removes;

		for (const auto& item: all_removed_cells) {
			for (const uint64_t removed_cell: item) {

				if (all_removes.count(removed_cell) > 0) {
					std::cerr << __FILE__ << ":" << __LINE__
						<< " Cell " << removed_cell
						<< " was already removed"
						<< std::endl;
					abort();
				}
				all_removes.insert(removed_cell);
			}
		}

		for (const auto& item: all_added_cells) {
			for (const uint64_t added_cell: item) {

				if (all_adds.count(added_cell) > 0) {
					std::cerr << __FILE__ << ":" << __LINE__
						<< " Cell " << added_cell
						<< " was already removed"
						<< std::endl;
					abort();
				}
				all_adds.insert(added_cell);
			}
		}

		// check that cells were removed by their process
		for (uint64_t cell_remover = 0; cell_remover < all_removed_cells.size(); cell_remover++) {

			for (const uint64_t removed_cell: all_removed_cells.at(cell_remover)) {

				if (this->cell_process.at(removed_cell) != cell_remover) {
					std::cerr << __FILE__ << ":" << __LINE__
						<< " Cell " << removed_cell
						<< " doesn't belong to process " << cell_remover
						<< std::endl;
					abort();
				}
			}
		}
		#endif
		return *this;
	}

	/*!
	Transfers cell data between processes based on the new partition.

	Must be called by all processes and not before initialize_balance_load(...)
	has been called.

	The next function to be called after this one (from those that
	must be called by all processes) must be either this again or
	finish_balance_load().

	\see
	finish_balance_load()
	*/
	Dccrg<
		Cell_Data,
		Geometry,
		std::tuple<Additional_Cell_Items...>,
		std::tuple<Additional_Neighbor_Items...>
	>& continue_balance_load()
	{
		if (!this->balancing_load) {
			std::cerr << __FILE__ << ":" << __LINE__
				<< " continue_balance_load() called without "
				<< "calling initialize_balance_load(...) first."
				<< std::endl;
			abort();
		}

		this->start_user_data_transfers(
			this->cell_data,
			this->cells_to_receive,
			this->cells_to_send,
			-2
		);

		this->wait_user_data_transfer_receives();

		this->wait_user_data_transfer_sends();
		return *this;
	}

	/*!
	Finishes the procedure of moving cells between processes.

	Must be called by all processes and not before initialize_balance_load(...)
	has been called.
	*/
	Dccrg<
		Cell_Data,
		Geometry,
		std::tuple<Additional_Cell_Items...>,
		std::tuple<Additional_Neighbor_Items...>
	>& finish_balance_load()
	{
		if (!this->balancing_load) {
			std::cerr << __FILE__ << ":" << __LINE__
				<< " finish_balance_load() called without "
				<< "calling initialize_balance_load(...) first."
				<< std::endl;
			abort();
		}

		this->cells_to_send.clear();
		this->cells_to_receive.clear();

		/*
		Calculate where cells have migrated to update internal data structures
		*/

		// removed cells on all processes
		std::vector<uint64_t> temp_removed_cells(
			this->removed_cells.begin(),
			this->removed_cells.end()
		);

		// created cells on all processes
		std::vector<uint64_t> temp_added_cells(
			this->added_cells.begin(),
			this->added_cells.end()
		);

		std::vector<std::vector<uint64_t>> all_added_cells;
		All_Gather()(temp_added_cells, all_added_cells, this->comm);

		#ifdef DEBUG
		std::vector<std::vector<uint64_t> > all_removed_cells;
		All_Gather()(temp_removed_cells, all_removed_cells, this->comm);

		// check that there are no duplicate adds / removes
		std::unordered_set<uint64_t> all_adds, all_removes;

		for (const auto& item: all_removed_cells) {
			for (const uint64_t removed_cell: item) {

				if (all_removes.count(removed_cell) > 0) {
					std::cerr << __FILE__ << ":" << __LINE__
						<< " Cell " << removed_cell
						<< " was already removed"
						<< std::endl;
					abort();
				}
				all_removes.insert(removed_cell);
			}
		}

		for (const auto& item: all_added_cells) {
			for (const uint64_t added_cell: item) {

				if (all_adds.count(added_cell) > 0) {
					std::cerr << __FILE__ << ":" << __LINE__
						<< " Cell " << added_cell
						<< " was already removed"
						<< std::endl;
					abort();
				}
				all_adds.insert(added_cell);
			}
		}

		// check that cells were removed by their process
		for (uint64_t cell_remover = 0; cell_remover < all_removed_cells.size(); cell_remover++) {

			for (const uint64_t removed_cell: all_removed_cells.at(cell_remover)) {

				if (this->cell_process.at(removed_cell) != cell_remover) {
					std::cerr << __FILE__ << ":" << __LINE__
						<< " Cell " << removed_cell
						<< " doesn't belong to process " << cell_remover
						<< std::endl;
					abort();
				}
			}
		}
		#endif

		// update cell to process mappings
		for (uint64_t cell_creator = 0; cell_creator < all_added_cells.size(); cell_creator++) {

			for (const uint64_t created_cell: all_added_cells.at(cell_creator)) {
				this->cell_process.at(created_cell) = cell_creator;
			}
		}

		#ifdef DEBUG
		if (!this->is_consistent()) {
			std::cerr << __FILE__ << ":" << __LINE__
				<< " Grid is not consistent"
				<< std::endl;
			exit(EXIT_FAILURE);
		}

		if (!this->pin_requests_succeeded()) {
			std::cerr << __FILE__ << ":" << __LINE__
				<< " Pin requests didn't succeed"
				<< std::endl;
			exit(EXIT_FAILURE);
		}
		#endif

		// create neighbor lists for cells without children that came to this process
		for (const uint64_t added_cell: this->added_cells) {

			if (added_cell != this->get_child(added_cell)) {
				continue;
			}

			// TODO: use this->update_neighbors(added_cell)
			this->neighbors_of[added_cell]
				= this->find_neighbors_of(added_cell, this->neighborhood_of);
			this->neighbors_to[added_cell]
				= this->find_neighbors_to(added_cell, this->neighborhood_to);

			// also update user neighbor lists
			for (std::unordered_map<int, std::vector<Types<3>::neighborhood_item_t>>::const_iterator
				item = this->user_hood_of.begin();
				item != this->user_hood_of.end();
				item++
			) {
				this->update_user_neighbors(added_cell, item->first);
			}
		}

		// free user data and neighbor lists of cells removed from this process
		for (const uint64_t removed_cell: this->removed_cells) {
			this->cell_data.erase(removed_cell);
			this->neighbors_of.erase(removed_cell);
			this->neighbors_to.erase(removed_cell);

			// also user neighbor lists
			for (std::unordered_map<int, std::vector<Types<3>::neighborhood_item_t>>::const_iterator
				item = this->user_hood_of.begin();
				item != this->user_hood_of.end();
				item++
			) {
				this->user_neigh_of.at(item->first).erase(removed_cell);
				this->user_neigh_to.at(item->first).erase(removed_cell);
			}
		}

		this->update_remote_neighbor_info();
		// also remote neighbor info of user neighborhoods
		for (std::unordered_map<int, std::vector<Types<3>::neighborhood_item_t>>::const_iterator
			item = this->user_hood_of.begin();
			item != this->user_hood_of.end();
			item++
		) {
			this->update_user_remote_neighbor_info(item->first);
		}

		this->recalculate_neighbor_update_send_receive_lists();

		this->allocate_copies_of_remote_neighbors();
		this->update_cell_pointers();
		for (const auto& item: this->user_hood_of) {
			this->allocate_copies_of_remote_neighbors(item.first);
		}

		#ifdef DEBUG
		if (!this->is_consistent()) {
			std::cerr << __FILE__ << ":" << __LINE__
				<< " The grid is inconsistent"
				<< std::endl;
			exit(EXIT_FAILURE);
		}

		if (!this->verify_neighbors()) {
			std::cerr << __FILE__ << ":" << __LINE__
				<< " Neighbor lists are incorrect"
				<< std::endl;
			exit(EXIT_FAILURE);
		}

		if (!this->verify_remote_neighbor_info()) {
			std::cerr << __FILE__ << ":" << __LINE__
				<< " Remote neighbor info is not consistent"
				<< std::endl;
			exit(EXIT_FAILURE);
		}

		if (!this->verify_user_data()) {
			std::cerr << __FILE__ << ":" << __LINE__
				<< " User data not consistent"
				<< std::endl;
			exit(EXIT_FAILURE);
		}
		#endif

		this->added_cells.clear();
		this->removed_cells.clear();
		this->balancing_load = false;
		return *this;
	}


	/*!
	Returns the parent of given existing cell.

	Returns the given cell if it doesn't have a parent
	or error_cell if given cell doesn't exist.
	*/
	uint64_t get_parent(const uint64_t cell) const
	{
		if (this->cell_process.count(cell) == 0) {
			return error_cell;
		}

		// given cell cannot have a parent
		if (this->mapping.get_refinement_level(cell) == 0) {
			return cell;
		}

		const uint64_t parent = this->mapping.get_cell_from_indices(
			this->mapping.get_indices(cell),
			this->mapping.get_refinement_level(cell) - 1
		);

		if (this->cell_process.count(parent) > 0) {
			return parent;
		} else {
			return cell;
		}
	}

	/*!
	  Find the cell (or, potentially, multiple cells) that can be encountered by hopping
	  from face neighbour to face neighbour along the given offset path.
	  The "offset" parameter defines how many unique cells should be traveled in each dimension.
	"dims" defines the order in which dimensions are stepped through. For proper
	matching of neighbors_to and neighbors_of, these should be constructed in
	opposite direction.
	*/
	std::set<uint64_t> find_cells_at_offset(
			const Types<3>::indices_t starting_point,
			uint64_t starting_cell,
			int refinement_level,
			const Types<3>::neighborhood_item_t& offsets, std::array<int, 3> dims = {2,0,1}) const {

		std::set<uint64_t> retval;

		// grid length in fully-refined indices
		const int64_t grid_length[3] = {
			(int64_t)this->length.get()[0] * (int64_t(1) << this->mapping.get_maximum_refinement_level()),
			(int64_t)this->length.get()[1] * (int64_t(1) << this->mapping.get_maximum_refinement_level()),
			(int64_t)this->length.get()[2] * (int64_t(1) << this->mapping.get_maximum_refinement_level())
		};

		std::array<int,3>  x = {(int)starting_point[0],(int)starting_point[1],(int)starting_point[2]};
		std::array<int,3> cells_seen = {0,0,0};
		uint64_t last_cell_seen = starting_cell;

		// Walk in the same dimensional order as Vlasiator's translation solver.
		// (https://github.com/fmihpc/vlasiator/blob/master/vlasovsolver/vlasovmover.cpp#L66)
		for(int dimension : dims) {
			int steps_inside_this_cell = 0;

			while(cells_seen[dimension] <= abs(offsets[dimension]) && last_cell_seen != error_cell) {

				uint64_t cellHere = this->get_existing_cell(
						{(uint64_t)x[0],(uint64_t)x[1],(uint64_t)x[2]},
						std::max(refinement_level-1,0), 
						std::min(refinement_level+1, this->mapping.get_maximum_refinement_level()));

				// Apparently, this is a new cell.
				if(cellHere != last_cell_seen) {
					// Count how many unique cells were encountered.
					cells_seen[dimension]++;
					steps_inside_this_cell = 0;

					// If this cell had a higher refinement, we need to continue multiple paths.
					if(this->mapping.get_refinement_level(cellHere) > this->mapping.get_refinement_level(last_cell_seen)) {

						int prev_refinement_level = this->mapping.get_refinement_level(last_cell_seen);
						int new_refinement_level = this->mapping.get_refinement_level(cellHere);

						// We select two dimensions perpendicular to our current walking direction
						// and splitting the path among them.
						int dim1=(dimension+1)%3;
						int dim2=(dimension+2)%3;

						// The remaining path to walk is shorter.
						Types<3>::neighborhood_item_t other_path_offset = offsets;
						for(int i=0; i<3; i++) {
							if(other_path_offset[i] > 0) {
								other_path_offset[i] -= cells_seen[i];
							} else {
								other_path_offset[i] += cells_seen[i];
							}
						}

						// The other paths start such that they are quantized to the refinement level edges
						for(int i : {dim1,dim2}) {
							x[i] -= x[i] % (1<<(this->mapping.get_maximum_refinement_level() - prev_refinement_level));
						}
						Types<3>::indices_t other_path_x = {(uint64_t)x[0], (uint64_t)x[1], (uint64_t)x[2]};

						// Find at offset (1,0)
						other_path_x[dim1] += (1<<(this->mapping.get_maximum_refinement_level() - new_refinement_level));
						uint64_t otherCellHere = this->get_existing_cell(other_path_x, new_refinement_level, new_refinement_level);
						retval.merge(find_cells_at_offset(other_path_x, otherCellHere, new_refinement_level, other_path_offset, dims));
						// Find at offset (1,1)
						other_path_x[dim2] += (1<<(this->mapping.get_maximum_refinement_level() - new_refinement_level));
						otherCellHere = this->get_existing_cell(other_path_x, new_refinement_level, new_refinement_level);
						retval.merge(find_cells_at_offset(other_path_x, otherCellHere, new_refinement_level, other_path_offset, dims));
						// Find at offset (0,1)
						other_path_x[dim1] = x[dim1];
						otherCellHere = this->get_existing_cell(other_path_x, new_refinement_level, new_refinement_level);
						retval.merge(find_cells_at_offset(other_path_x, otherCellHere, new_refinement_level, other_path_offset, dims));
						// The fourth path will continue here as before.
						other_path_x[dim2] = x[dim2];
						otherCellHere = this->get_existing_cell(other_path_x, new_refinement_level, new_refinement_level);
						retval.merge(find_cells_at_offset(other_path_x, otherCellHere, new_refinement_level, other_path_offset, dims));
						return retval;
					}

				} else {
					steps_inside_this_cell++;
					if(steps_inside_this_cell > (int64_t(1) << this->mapping.get_maximum_refinement_level())) {
						// Apparently, we are trapped in a periodic loop.
						break;
					}
				}

				last_cell_seen = cellHere;
				// Stop if we have reached our goal in this direction.
				if(cells_seen[dimension] >= abs(offsets[dimension])) {
					break;
				}

				// Break if something went wonky.
				if(last_cell_seen == error_cell) {
					break;
				}

				// We can stop stepping if this cell spans the whole domain in this direction
				if(refinement_level == 0 && grid_length[dimension] == (int64_t(1) << this->mapping.get_maximum_refinement_level()) ) {
					cells_seen[dimension]=abs(offsets[dimension]);
					break;
				}

				// Now step forward
				if(offsets[dimension] < 0) {
					x[dimension]--;

					// Handle periodic boundaries
					if (this->topology.is_periodic(dimension)) {
						if(x[dimension] < 0) {
							x[dimension] = grid_length[dimension] - 1;
						}
					} else {
						// In nonperiodic boundaries, don't step out of the domain
						if(x[dimension] < 0) {
							last_cell_seen=error_cell;
							break;
						}
					}
				} else {
					x[dimension]++;

					// Handle periodic boundaries
					if (this->topology.is_periodic(dimension)) {
						if(x[dimension] >= grid_length[dimension]) {
							x[dimension] = 0;
						}
					} else {
						// In nonperiodic boundaries, don't step out of the domain
						if(x[dimension] >= grid_length[dimension]) {
							last_cell_seen=error_cell;
							break;
						}
					}
				}
			}
		}

		// The last cell we encountered must be our neighbour.
		retval.emplace(last_cell_seen);

		return retval;
	}

	// From the given starting cell, identify all cells along the given path
	// offset that would need to get induced refinement to retain this cell's
	// refinement consistency.
	//
	// Return value: set of cellIDs that need refinement
	std::set<uint64_t> find_speculative_induced_refines(
			const Types<3>::indices_t starting_point,
			uint64_t starting_cell,
			int refinement_level,
			const std::vector<uint64_t>& new_refines,
			const Types<3>::neighborhood_item_t& offsets, std::array<int, 3> dims = {2,0,1}) const {

		std::set<uint64_t> retval;

		// grid length in fully-refined indices
		const int64_t grid_length[3] = {
			(int64_t)this->length.get()[0] * (int64_t(1) << this->mapping.get_maximum_refinement_level()),
			(int64_t)this->length.get()[1] * (int64_t(1) << this->mapping.get_maximum_refinement_level()),
			(int64_t)this->length.get()[2] * (int64_t(1) << this->mapping.get_maximum_refinement_level())
		};

		std::array<int,3>  x = {(int)starting_point[0],(int)starting_point[1],(int)starting_point[2]};
		std::array<int,3> cells_seen = {0,0,0};
		uint64_t last_cell_seen = starting_cell;
		//std::cerr << "Starting induced refinement search at cell " << starting_cell << ", location[" << x[0] << "," << x[1] << "," << x[2] << "]\n";

		// Walk in the same dimensional order as Vlasiator's translation solver.
		// (https://github.com/fmihpc/vlasiator/blob/master/vlasovsolver/vlasovmover.cpp#L66)
		for(int dimension : dims) {

			while(cells_seen[dimension] <= abs(offsets[dimension]) && last_cell_seen != error_cell) {

				uint64_t cellHere = this->get_existing_cell(
						{(uint64_t)x[0],(uint64_t)x[1],(uint64_t)x[2]},
						std::max(refinement_level-2,0), 
						std::min(refinement_level+1, this->mapping.get_maximum_refinement_level()));

				// Apparently, this is a new cell.
				if(cellHere != last_cell_seen) {

					if(cellHere == error_cell) {
						break;
					}

					// Determine the effective refinement level of the cell here, given the current
					// speculative state of the refinement process:
					// - Start with its level before any changes
					// - Add 1 if is already in the list of cells to be refined
					// OR
					// - Add 1 if we determine that it is too coarse for our
					// starting cell's new refinement state.
					int effective_refinement_level= this->mapping.get_refinement_level(cellHere);
					if(find(new_refines.begin(), new_refines.end(), cellHere) != new_refines.end()) {
						effective_refinement_level++;

						// Also count this cell double.
						cells_seen[dimension]++;
					} else if(effective_refinement_level < refinement_level - 1) {
						effective_refinement_level++;
						retval.emplace(cellHere);

						// Also count this cell double.
						cells_seen[dimension]++;
					}

					// Count how many unique cells were encountered.
					cells_seen[dimension]++;

					// If this cell had a higher refinement, we don't need to bother further, because
					// its neighborhood will take care of everything else.
					if(effective_refinement_level > refinement_level) {
						return retval;
					}

				}

				last_cell_seen = cellHere;
				// Stop if we have reached our goal in this direction.
				if(cells_seen[dimension] >= abs(offsets[dimension])) {
					break;
				}

				// Break if something went wonky.
				if(last_cell_seen == error_cell) {
					return retval;
				}

				// We can stop stepping if this cell spans the whole domain in this direction
				if(refinement_level == 0 && grid_length[dimension] == (int64_t(1) << this->mapping.get_maximum_refinement_level()) ) {
					cells_seen[dimension]=abs(offsets[dimension]);
					break;
				}

				// Now step forward
				if(offsets[dimension] < 0) {
					x[dimension]--;

					// Handle periodic boundaries
					if (this->topology.is_periodic(dimension)) {
						if(x[dimension] < 0) {
							x[dimension] = grid_length[dimension] - 1;
						}
					} else {
						// In nonperiodic boundaries, don't step out of the domain
						if(x[dimension] < 0) {
							last_cell_seen=error_cell;
							break;
						}
					}
				} else {
					x[dimension]++;

					// Handle periodic boundaries
					if (this->topology.is_periodic(dimension)) {
						if(x[dimension] >= grid_length[dimension]) {
							x[dimension] = 0;
						}
					} else {
						// In nonperiodic boundaries, don't step out of the domain
						if(x[dimension] >= grid_length[dimension]) {
							last_cell_seen=error_cell;
							break;
						}
					}
				}
			}
		}

		return retval;
	}

	/*!
	Returns the indices corresponding to the given neighborhood at given indices.

	Neighborhood is returned in units of length_in_indices.
	If grid is not periodic in some direction then indices which would fall outside
	of the grid in that direction are returned as error_index.
	*/
	std::vector<Types<3>::indices_t> indices_from_neighborhood(
		const Types<3>::indices_t indices,
		const uint64_t length_in_indices,
		const std::vector<Types<3>::neighborhood_item_t>& neighborhood
	) const {
		std::vector<Types<3>::indices_t> return_indices;
		return_indices.reserve(neighborhood.size());

		// grid length in indices
		const uint64_t grid_length[3] = {
			this->length.get()[0] * (uint64_t(1) << this->mapping.get_maximum_refinement_level()),
			this->length.get()[1] * (uint64_t(1) << this->mapping.get_maximum_refinement_level()),
			this->length.get()[2] * (uint64_t(1) << this->mapping.get_maximum_refinement_level())
		};

		#ifdef DEBUG
		for (unsigned int dimension = 0; dimension < 3; dimension++) {
			if (indices[dimension] >= grid_length[dimension]) {
				std::cerr << __FILE__ << ":" << __LINE__
					<< " Given indices outside of the grid in dimension " << dimension
					<< std::endl;
				abort();
			}
		}
		#endif

		for (const auto& offsets: neighborhood) {

			Types<3>::indices_t temp_indices = {{indices[0], indices[1], indices[2]}};

			for (unsigned int dimension = 0; dimension < 3; dimension++) {
				if (offsets[dimension] < 0) {

					if (this->topology.is_periodic(dimension)) {

						// neighborhood might wrap around the grid several times
						for (int i = 0; i > offsets[dimension]; i--) {

							#ifdef DEBUG
							if (temp_indices[dimension] < length_in_indices - 1
							&& temp_indices[dimension] > 0) {
								std::cerr << __FILE__ << ":" << __LINE__
									<< " Cells aren't supposed to wrap around the grid."
									<< std::endl;
								abort();
							}
							#endif

							if (temp_indices[dimension] >= length_in_indices) {
								temp_indices[dimension] -= length_in_indices;
							} else {
								temp_indices[dimension] = grid_length[dimension] - length_in_indices;
							}
						}
					// use error_indices to signal that this neighborhood item is outside of the grid
					} else {
						if (indices[dimension] < abs(offsets[dimension]) * length_in_indices) {
							temp_indices[0] = error_index;
							temp_indices[1] = error_index;
							temp_indices[2] = error_index;
							break;
						}

						temp_indices[dimension] += offsets[dimension] * length_in_indices;
					}

				} else {

					if (this->topology.is_periodic(dimension)) {
						for (int i = 0; i < offsets[dimension]; i++) {

							#ifdef DEBUG
							if (temp_indices[dimension] > grid_length[dimension] - length_in_indices) {
								std::cerr << __FILE__ << ":" << __LINE__
									<< " Cells aren't supposed to wrap around the grid."
									<< std::endl;
								abort();
							}
							#endif

							if (temp_indices[dimension] < grid_length[dimension] - length_in_indices) {
								temp_indices[dimension] += length_in_indices;
							} else {
								temp_indices[dimension] = 0;
							}
						}
					} else {
						if (
							indices[dimension] + offsets[dimension] * length_in_indices
							>= grid_length[dimension]
						) {
							temp_indices[0] = error_index;
							temp_indices[1] = error_index;
							temp_indices[2] = error_index;
							break;
						}

						temp_indices[dimension] += offsets[dimension] * length_in_indices;
					}
				}
			}

			return_indices.push_back(temp_indices);
		}

		return return_indices;
	}


	/*!
	Returns the existing neighbors (that don't have children) of given cell.

	Uses given neighborhood when searching for neighbors.
	Returns nothing if the following cases:
		- given cell has children
		- given doesn't exist

	Cells smaller than given one at any offset are returned in the order in which
	neighbors' index increases first in x, then in y, ...
	In other words the first small cell within an neighborhood offset is
	closest to the origin of the grid, the second one is in direction +1
	from the first, 3rd is in dir +2 from 1st, 4th is in +1 from 3rd, +2 from 2nd,
	8th is +3 from 4th, +2 from 6th, +1 from 7th, assuming max_ref_lvl_diff == 1
	*/
	// TODO: make private?
	std::vector<
		std::pair<
			uint64_t,
			std::array<int, 4> // x, y, z offsets and denominator
		>
	> find_neighbors_of(
		const uint64_t cell,
		const std::vector<Types<3>::neighborhood_item_t>& neighborhood,
		const bool has_children = false
	) const {
		std::vector<std::pair<uint64_t, std::array<int, 4>>> return_neighbors;

		const int refinement_level
			= this->mapping.get_refinement_level(cell);

		#ifdef DEBUG
		if (cell == 0) {
			std::cerr << __FILE__ << ":" << __LINE__
				<< " Invalid cell given: " << cell
				<< std::endl;
			abort();
		}

		if (refinement_level > this->mapping.get_maximum_refinement_level()) {
			std::cerr << __FILE__ << ":" << __LINE__
				<< " Refinement level of given cell (" << cell
				<< ") is too large: " << refinement_level
				<< std::endl;
			abort();
		}

		if (refinement_level < 0) {
			std::cerr << __FILE__ << ":" << __LINE__
				<< " Invalid refinement level for cell " << cell
				<< ": " << refinement_level
				<< std::endl;
			abort();
		}
		#endif

		if (this->cell_process.count(cell) == 0) {
			return return_neighbors;
		}

		if (!has_children && cell != this->get_child(cell)) {
			return return_neighbors;
		}

		// Iterate through the neighborhood
		for (const auto& offsets: neighborhood) {

			// Find the neighbour(s) there
			std::set<uint64_t> neigh_cells = this->find_cells_at_offset(this->mapping.get_indices(cell), cell, refinement_level, offsets, {2,0,1});

			for (const auto& neighCell : neigh_cells) {
				if (neighCell == error_cell) {
					//return_neighbors.push_back({0, {0, 0, 0, 0}});
					continue;
				}

				const int neighbor_ref_lvl = this->mapping.get_refinement_level(neighCell);

				return_neighbors.push_back({
						neighCell,
						{
							offsets[0],
							offsets[1],
							offsets[2],
							// NOTE: For whatever reason, return value is negative here if refinement mismatches
							[&](){
								if(neighbor_ref_lvl == refinement_level) {
									return 1;
								} else if(neighbor_ref_lvl > refinement_level) {
									// Neighbor is finer
									return 1;
								} else {
									// Neighbor is coarser
									return -1 * (1 << (refinement_level - neighbor_ref_lvl));
								}
							}()
						}
				});
			}
		}
		return return_neighbors;
	}



	/*!
	Returns cells (which don't have children) that consider given cell as a neighbor.

	Returns nothing if the following cases:
		- given cell has children
		- given cell doesn't exist on any process
	Returned cells are not in any particular order.
	Assumes a maximum refinement level difference of one between neighbors
	(both cases: neighbors_of, neighbors_to).
	*/
	std::vector<
		std::pair<
			uint64_t,
			std::array<int, 4>
		>
	> find_neighbors_to(
		const uint64_t cell,
		const std::vector<Types<3>::neighborhood_item_t>& neighborhood
	) const {
		std::vector<std::pair<uint64_t, std::array<int, 4>>> return_neighbors;

		if (
			cell == error_cell
			or cell > this->mapping.get_last_cell()
			or this->cell_process.count(cell) == 0
			or cell != this->get_child(cell)
		) {
			return return_neighbors;
		}

		const int refinement_level = this->mapping.get_refinement_level(cell);

		#ifdef DEBUG
		if (refinement_level > this->mapping.get_maximum_refinement_level()) {
			std::cerr << __FILE__ << ":" << __LINE__
				<< " Refinement level (" << refinement_level
				<< ") of cell " << cell
				<< " exceeds maximum refinement level of the grid ("
				<< this->mapping.get_maximum_refinement_level() << ")"
				<< std::endl;
			abort();
		}

		if (refinement_level < 0) {
			std::cerr << __FILE__ << ":" << __LINE__
				<< " Refinement level of cell " << cell
				<< " is less than 0: " << refinement_level
				<< std::endl;
			abort();
		}
		#endif

		// Iterate through the neighborhood
		// Note that for neighbors_to calculations, these are already
		// inverted from the "proper" neighborhoods
		for (const auto& inverse_offsets: neighborhood) {

			// Find the neighbour(s) in opposite direction
			Types<3>::neighborhood_item_t offsets = {-inverse_offsets[0], -inverse_offsets[1], -inverse_offsets[2]};
			std::set<uint64_t> neigh_cells = this->find_cells_at_offset(this->mapping.get_indices(cell),cell, refinement_level, inverse_offsets, {1,0,2});

			for (const auto& neighCell : neigh_cells) {
				if (neighCell == error_cell) {
					//return_neighbors.push_back({0, {0, 0, 0, 0}});
					continue;
				}

				const int neighbor_ref_lvl = this->mapping.get_refinement_level(neighCell);

				return_neighbors.push_back({
						neighCell,
						{
							offsets[0],
							offsets[1],
							offsets[2],
							// NOTE: For whatever reason, return value is negative here if refinement mismatches
							[&](){
								if(neighbor_ref_lvl == refinement_level) {
									return 1;
								} else if(neighbor_ref_lvl > refinement_level) {
									// Neighbor is finer
									return 1;
								} else {
									// Neighbor is coarser
									return -1 * (1 << (refinement_level - neighbor_ref_lvl));
								}
							}()
						}
				});
			}
		}
		return return_neighbors;
	}

	/*!
	Returns unique cells within given rectangular box and refinement levels (both inclusive).

	Cells within given volume are always returned in the following order:
	Starting from the corner closest to the starting corner of the grid cells are returned
	first in the positive x direction then y direction and finally z direction.
	*/
	// TODO: make private?
	std::vector<uint64_t> find_cells(
		const Types<3>::indices_t indices_min,
		const Types<3>::indices_t indices_max,
		const int minimum_refinement_level,
		const int maximum_refinement_level
	) const {
		// size of cells in indices of given maximum_refinement_level
		const uint64_t index_increase
			= uint64_t(1) << (this->mapping.get_maximum_refinement_level() - maximum_refinement_level);

		#ifdef DEBUG
		if (minimum_refinement_level > maximum_refinement_level) {
			std::cerr << __FILE__ << ":" << __LINE__
				<< " Invalid refinement levels given"
				<< std::endl;
			abort();
		}

		if (maximum_refinement_level > this->mapping.get_maximum_refinement_level()) {
			std::cerr << __FILE__ << ":" << __LINE__
				<< " Invalid maximum refinement level given"
				<< std::endl;
			abort();
		}

		// check that outer shell makes sense
		if (indices_min[0] > indices_max[0]) {
			std::cerr << __FILE__ << ":" << __LINE__
				<< " minimum x index > maximum x index"
				<< std::endl;
			abort();
		}

		if (indices_min[1] > indices_max[1]) {
			std::cerr << __FILE__ << ":" << __LINE__
				<< " minimum y index > maximum y index"
				<< std::endl;
			abort();
		}

		if (indices_min[2] > indices_max[2]) {
			std::cerr << __FILE__ << ":" << __LINE__
				<< " minimum z index > maximum z index"
				<< std::endl;
			abort();
		}
		#endif

		std::vector<uint64_t> result;
		std::unordered_set<uint64_t> uniques;

		Types<3>::indices_t indices = {{0, 0, 0}};
		for (indices[2] = indices_min[2]; indices[2] <= indices_max[2]; indices[2] += index_increase)
		for (indices[1] = indices_min[1]; indices[1] <= indices_max[1]; indices[1] += index_increase)
		for (indices[0] = indices_min[0]; indices[0] <= indices_max[0]; indices[0] += index_increase) {

			const uint64_t cell
				= this->get_existing_cell(
					indices,
					minimum_refinement_level,
					maximum_refinement_level
				);

			#ifdef DEBUG
			if (cell == 0) {
				std::cerr << __FILE__ << ":" << __LINE__
					<< " No cell found between refinement levels [" << minimum_refinement_level
					<< ", " << maximum_refinement_level
					<< "] at indices " << indices[0]
					<< " " << indices[1]
					<< " " << indices[2]
					<< std::endl;

				const uint64_t smallest
					= this->get_existing_cell(indices, 0, this->mapping.get_maximum_refinement_level());

				std::cerr << __FILE__ << ":" << __LINE__
					<< " smallest cell there is " << smallest
					<< " with refinement level " << this->mapping.get_refinement_level(smallest)
					<< std::endl;
				abort();
			}

			if (this->cell_process.count(cell) == 0) {
				std::cerr << __FILE__ << ":" << __LINE__
					<< " Cell " << cell
					<< " doesn't exist"
					<< std::endl;
				abort();
			}

			if (cell > this->mapping.get_last_cell()) {
				std::cerr << __FILE__ << ":" << __LINE__ << " Cell can't exist" << std::endl;
				abort();
			}
			#endif

			/*
			When searching for neighbors_to, cells may exist with larger refinement
			level than given in find_neighbors_to and shouldn't be considered.
			*/
			if (cell != this->get_child(cell)) {
				continue;
			}

			// don't add the same cell twice
			if (uniques.count(cell) == 0) {
				uniques.insert(cell);
				result.push_back(cell);
			}
		}

		return result;
	}


	/*!
	An asynchronous version of update_copies_of_remote_neighbors().

	Starts remote neighbor data updates and returns immediately.
	Use e.g. wait_remote_neighbors_copy_updates() to make sure cell
	data has been transferred.

	\see
	wait_remote_neighbor_copy_updates()
	start_remote_neighbor_copy_receives()
	start_remote_neighbor_copy_sends()
	update_copies_of_remote_neighbors()
	*/
	bool start_remote_neighbor_copy_updates(
		const int neighborhood_id = default_neighborhood_id
	) {
		if (this->balancing_load) {
			std::cerr << __FILE__ << ":" << __LINE__
				<< " start_remote_neighbor_data_update(...) called while balancing load"
				<< std::endl;
			abort();
		}

		bool ret_val = true;

		if (!this->start_remote_neighbor_copy_receives(neighborhood_id)) {
			ret_val = false;
		}

		if (!this->start_remote_neighbor_copy_sends(neighborhood_id)) {
			ret_val = false;
		}

		return ret_val;
	}

	/*!
	Starts receiving updates for local copies of remote neighbor cells.

	A local copy of a remote neighbor is default constructed if it does
	not exist already.

	\see
	wait_remote_neighbor_copy_update_receives()
	start_remote_neighbor_copy_sends()
	start_remote_neighbor_copy_updates()
	*/
	bool start_remote_neighbor_copy_receives(
		const int neighborhood_id = default_neighborhood_id
	) {
		bool ret_val = true;

		if (neighborhood_id == default_neighborhood_id) {
			return this->start_user_data_receives(
				this->remote_neighbors,
				this->cells_to_receive,
				neighborhood_id
			);
		}

		if (this->user_hood_of.count(neighborhood_id) == 0) {

			#ifdef DEBUG
			// TODO: merge debugging code with original
			if (this->user_hood_to.count(neighborhood_id) > 0) {
				std::cerr << __FILE__ << ":" << __LINE__
					<< " Should not have id " << neighborhood_id
					<< std::endl;
				abort();
			}

			if (this->user_neigh_of.count(neighborhood_id) > 0) {
				std::cerr << __FILE__ << ":" << __LINE__
					<< " Should not have id " << neighborhood_id
					<< std::endl;
				abort();
			}

			if (this->user_neigh_to.count(neighborhood_id) > 0) {
				std::cerr << __FILE__ << ":" << __LINE__
					<< " Should not have id " << neighborhood_id
					<< std::endl;
				abort();
			}
			#endif

			ret_val = false;
		}

		#ifdef DEBUG
		if (this->user_hood_to.count(neighborhood_id) == 0) {
			std::cerr << __FILE__ << ":" << __LINE__
				<< " Should have id " << neighborhood_id
				<< std::endl;
			abort();
		}

		if (this->user_neigh_of.count(neighborhood_id) == 0) {
			std::cerr << __FILE__ << ":" << __LINE__
				<< " Should have id " << neighborhood_id
				<< std::endl;
			abort();
		}

		if (this->user_neigh_to.count(neighborhood_id) == 0) {
			std::cerr << __FILE__ << ":" << __LINE__
				<< " Should have id " << neighborhood_id
				<< std::endl;
			abort();
		}

		if (this->user_neigh_cells_to_send.count(neighborhood_id) == 0) {
			std::cerr << __FILE__ << ":" << __LINE__
				<< " Should have id " << neighborhood_id
				<< std::endl;
			abort();
		}

		if (this->user_neigh_cells_to_receive.count(neighborhood_id) == 0) {
			std::cerr << __FILE__ << ":" << __LINE__
				<< " Should have id " << neighborhood_id
				<< std::endl;
			abort();
		}
		#endif

		if (!this->start_user_data_receives(
			this->remote_neighbors,
			this->user_neigh_cells_to_receive.at(neighborhood_id),
			neighborhood_id
		)) {
			ret_val = false;
		}

		return ret_val;
	}

	/*!
	Starts sending updates to remote copies of local neighboring cells.

	\see
	wait_remote_neighbor_copy_update_sends()
	start_remote_neighbor_copy_receives()
	start_remote_neighbor_copy_updates()
	*/
	bool start_remote_neighbor_copy_sends(
		const int neighborhood_id = default_neighborhood_id
	) {
		if (this->balancing_load) {
			std::cerr << __FILE__ << ":" << __LINE__
				<< " start_remote_neighbor_data_update(...) called while balancing load"
				<< std::endl;
			abort();
		}

		bool ret_val = true;

		if (neighborhood_id == default_neighborhood_id) {
			return this->start_user_data_sends(this->cells_to_send, neighborhood_id);
		}

		if (this->user_hood_of.count(neighborhood_id) == 0) {

			#ifdef DEBUG
			if (this->user_hood_to.count(neighborhood_id) > 0) {
				std::cerr << __FILE__ << ":" << __LINE__
					<< " Should not have id " << neighborhood_id
					<< std::endl;
				abort();
			}

			if (this->user_neigh_of.count(neighborhood_id) > 0) {
				std::cerr << __FILE__ << ":" << __LINE__
					<< " Should not have id " << neighborhood_id
					<< std::endl;
				abort();
			}

			if (this->user_neigh_to.count(neighborhood_id) > 0) {
				std::cerr << __FILE__ << ":" << __LINE__
					<< " Should not have id " << neighborhood_id
					<< std::endl;
				abort();
			}
			#endif

			ret_val = false;
		}

		#ifdef DEBUG
		if (this->user_hood_to.count(neighborhood_id) == 0) {
			std::cerr << __FILE__ << ":" << __LINE__
				<< " Should have id " << neighborhood_id
				<< std::endl;
			abort();
		}

		if (this->user_neigh_of.count(neighborhood_id) == 0) {
			std::cerr << __FILE__ << ":" << __LINE__
				<< " Should have id " << neighborhood_id
				<< std::endl;
			abort();
		}

		if (this->user_neigh_to.count(neighborhood_id) == 0) {
			std::cerr << __FILE__ << ":" << __LINE__
				<< " Should have id " << neighborhood_id
				<< std::endl;
			abort();
		}

		if (this->user_neigh_cells_to_send.count(neighborhood_id) == 0) {
			std::cerr << __FILE__ << ":" << __LINE__
				<< " Should have id " << neighborhood_id
				<< std::endl;
			abort();
		}

		if (this->user_neigh_cells_to_receive.count(neighborhood_id) == 0) {
			std::cerr << __FILE__ << ":" << __LINE__
				<< " Should have id " << neighborhood_id
				<< std::endl;
			abort();
		}
		#endif

		if (!this->start_user_data_sends(
			this->user_neigh_cells_to_send.at(neighborhood_id),
			neighborhood_id
		)) {
			ret_val = false;
		}

		return ret_val;
	}


	/*!
	Finishes what start_remote_neighbor_data_update() started.

	\see
	start_remote_neighbor_copy_updates()
	*/
	bool wait_remote_neighbor_copy_updates(
		const int neighborhood_id = default_neighborhood_id
	) {
		if (this->balancing_load) {
			std::cerr << __FILE__ << ":" << __LINE__
				<< " wait_remote_neighbor_copy_updates(...) called while balancing load"
				<< std::endl;
			abort();
		}

		bool ret_val = true;

		if (!this->wait_remote_neighbor_copy_update_receives(neighborhood_id)) {
			ret_val = false;
		}
		if (!this->wait_remote_neighbor_copy_update_sends()) {
			ret_val = false;
		}

		return ret_val;
	}


	/*!
	Waits for sends started by start_remote_neighbor_copy_updates().

	\see
	start_remote_neighbor_copy_updates()
	*/
	bool wait_remote_neighbor_copy_update_sends()
	{
		if (this->balancing_load) {
			std::cerr << __FILE__ << ":" << __LINE__
				<< " wait_remote_neighbor_copy_update_sends() called while balancing load"
				<< std::endl;
			abort();
		}

		return this->wait_user_data_transfer_sends();
	}


	/*!
	Waits for receives started by start_remote_neighbor_copy_updates().

	\see
	start_remote_neighbor_copy_updates()
	*/
	bool wait_remote_neighbor_copy_update_receives(
		const int neighborhood_id = default_neighborhood_id
	) {
		if (this->balancing_load) {
			std::cerr << __FILE__ << ":" << __LINE__
				<< " wait_remote_neighbor_copy_update_receives(...) called while balancing load"
				<< std::endl;
			abort();
		}

		bool ret_val = true;

		if (neighborhood_id == default_neighborhood_id) {
			return this->wait_user_data_transfer_receives();
		}

		if (this->user_hood_of.count(neighborhood_id) == 0) {
			ret_val = false;
		}

		if (!this->wait_user_data_transfer_receives()) {
			ret_val = false;
		}

		return ret_val;
	}


	/*!
	Returns number of cells that will be sent in a remote neighbor data update.

	The total amount of cells to be sent is returned so if one cell's data
	is sent to N processes it is counted N times.

	Returns maximum uint64_t if given neighborhood id doesn't exist.

	\see
	update_copies_of_remote_neighbors()
	add_neighborhood()
	*/
	uint64_t get_number_of_update_send_cells(
		const int neighborhood_id = default_neighborhood_id
	) const {
		uint64_t ret_val = 0;

		if (neighborhood_id == default_neighborhood_id) {
			for (std::unordered_map<int, std::vector<std::pair<uint64_t, int>>>::const_iterator
				receiver = cells_to_send.begin();
				receiver != cells_to_send.end();
				receiver++
			) {
				ret_val += receiver->second.size();
			}
			return ret_val;
		}

		if (this->user_hood_to.count(neighborhood_id) == 0) {
			return std::numeric_limits<uint64_t>::max();
		}

		#ifdef DEBUG
		if (this->user_neigh_cells_to_send.count(neighborhood_id) == 0) {
			std::cerr << __FILE__ << ":" << __LINE__
				<< " No neighborhood with id " << neighborhood_id
				<< std::endl;
			abort();
		}
		#endif

		for (std::unordered_map<int, std::vector<std::pair<uint64_t, int>>>::const_iterator
			receiver_item = this->user_neigh_cells_to_send.at(neighborhood_id).begin();
			receiver_item != this->user_neigh_cells_to_send.at(neighborhood_id).end();
			receiver_item++
		) {
			ret_val += receiver_item->second.size();
		}

		return ret_val;
	}


	/*!
	Returns the number of cells whose data this process has to receive during a neighbor data update.


	Same as get_number_of_update_receive_cells() but for given neighborhood id.

	Returns maximum uint64_t if given neighborhood id doesn't exist.

	\see
	get_number_of_update_send_cells()
	*/
	uint64_t get_number_of_update_receive_cells(
		const int neighborhood_id = default_neighborhood_id
	) const {
		uint64_t ret_val = 0;

		if (neighborhood_id == default_neighborhood_id) {
			for (std::unordered_map<int, std::vector<std::pair<uint64_t, int>>>::const_iterator
				sender = this->cells_to_receive.begin();
				sender != this->cells_to_receive.end();
				sender++
			) {
				ret_val += sender->second.size();
			}
			return ret_val;
		}

		if (this->user_hood_of.count(neighborhood_id) == 0) {
			return std::numeric_limits<uint64_t>::max();
		}

		#ifdef DEBUG
		if (this->user_neigh_cells_to_receive.count(neighborhood_id) == 0) {
			std::cerr << __FILE__ << ":" << __LINE__
				<< " No neighborhood with id " << neighborhood_id
				<< std::endl;
			abort();
		}
		#endif

		for (std::unordered_map<int, std::vector<std::pair<uint64_t, int>>>::const_iterator
			sender_item = this->user_neigh_cells_to_receive.at(neighborhood_id).begin();
			sender_item != this->user_neigh_cells_to_receive.at(neighborhood_id).end();
			sender_item++
		) {
			ret_val += sender_item->second.size();
		}

		return ret_val;
	}


	/*!
	Removes Cell_Data of refined and unrefined cells from this process.

	\see
	refine_completely()
	*/
	Dccrg<
		Cell_Data,
		Geometry,
		std::tuple<Additional_Cell_Items...>,
		std::tuple<Additional_Neighbor_Items...>
	>& clear_refined_unrefined_data()
	{
		this->refined_cell_data.clear();
		this->unrefined_cell_data.clear();
		return *this;
	}


	/*!
	Sets the given option of non-hierarchial partitioning to given value.

	Does nothing if option name is one of:
		- RETURN_LISTS
		- EDGE_WEIGHT_DIM
		- NUM_GID_ENTRIES
		- OBJ_WEIGHT_DIM

	Call this with name = LB_METHOD and value = HIER to use hierarchial
	partitioning.

	\see
	get_partitioning_option_value()
	add_partitioning_level()
	*/
	Dccrg<
		Cell_Data,
		Geometry,
		std::tuple<Additional_Cell_Items...>,
		std::tuple<Additional_Neighbor_Items...>
	>& set_partitioning_option(const std::string name, const std::string value)
	{
		if (this->reserved_options.count(name) > 0) {
			throw std::invalid_argument(
				"\n" __FILE__ "(" + std::to_string(__LINE__) + "): "
				+ "Option " + name + " is reserved for dccrg"
			);
		}

		Zoltan_Set_Param(this->zoltan, name.c_str(), value.c_str());
		return *this;
	}


	/*!
	Adds a new level for hierarchial partitioning with each part having given number of processes.

	Assigns default partitioning options for the added level.
	Does nothing if processes_per_part < 1.

	\see
	add_partitioning_option()
	remove_partitioning_level()
	set_partitioning_option()
	*/
	Dccrg<
		Cell_Data,
		Geometry,
		std::tuple<Additional_Cell_Items...>,
		std::tuple<Additional_Neighbor_Items...>
	>& add_partitioning_level(const int processes)
	{
		if (processes < 1) {
			throw std::invalid_argument(
				"\n" __FILE__ "(" + std::to_string(__LINE__) + "): "
				+ "Must assign at least 1 process to hierarchial partitioning level"
			);
		}

		this->processes_per_part.push_back(processes);

		// create default partitioning options for the level
		std::unordered_map<std::string, std::string> default_load_balance_options;
		default_load_balance_options["LB_METHOD"] = "HYPERGRAPH";
		default_load_balance_options["PHG_CUT_OBJECTIVE"] = "CONNECTIVITY";
		this->partitioning_options.push_back(default_load_balance_options);
		return *this;
	}


	/*!
	Rremoves the given hierarhchial partitioning level.

	Level numbering starts from 0.
	Does nothing if given level doesn't exist.

	\see
	add_partitioning_level()
	*/
	Dccrg<
		Cell_Data,
		Geometry,
		std::tuple<Additional_Cell_Items...>,
		std::tuple<Additional_Neighbor_Items...>
	>& remove_partitioning_level(const int hierarchial_partitioning_level)
	{
		if (hierarchial_partitioning_level < 0
		|| hierarchial_partitioning_level >= int(this->processes_per_part.size())) {
			return *this;
		}

		this->processes_per_part.erase(
			this->processes_per_part.begin() + hierarchial_partitioning_level
		);
		this->partitioning_options.erase(
			this->partitioning_options.begin() + hierarchial_partitioning_level
		);
		return *this;
	}


	/*!
	Adds (or overwrites) the given option and its value for
	hierarchial partitioning of given level.

	Level numbering starts from 0.
	Does nothing in the following cases:
		- option name is one of: RETURN_LISTS, ...
		- given level doesn't exist

	\see
	remove_partitioning_option()
	add_partitioning_level()
	*/
	Dccrg<
		Cell_Data,
		Geometry,
		std::tuple<Additional_Cell_Items...>,
		std::tuple<Additional_Neighbor_Items...>
	>& add_partitioning_option(
		const int hierarchial_partitioning_level,
		const std::string name,
		const std::string value
	) {
		if (hierarchial_partitioning_level < 0
		|| hierarchial_partitioning_level >= int(this->processes_per_part.size())) {
			return *this;
		}

		if (this->reserved_options.count(name) > 0) {
			throw std::invalid_argument(
				"\n" __FILE__ "(" + std::to_string(__LINE__) + "): "
				+ "Option " + name + " is reserved for dccrg"
			);
		}

		this->partitioning_options[hierarchial_partitioning_level][name] = value;
		return *this;
	}


	/*!
	Removes the given option from the given level of hierarchial partitioning.

	Level numbering starts from 0.
	Does nothing if given level doesn't exist.

	\see
	add_partitioning_option()
	*/
	Dccrg<
		Cell_Data,
		Geometry,
		std::tuple<Additional_Cell_Items...>,
		std::tuple<Additional_Neighbor_Items...>
	>& remove_partitioning_option(
		const int hierarchial_partitioning_level,
		const std::string name
	) {
		if (hierarchial_partitioning_level < 0
		|| hierarchial_partitioning_level >= int(this->processes_per_part.size())) {
			return *this;
		}

		this->partitioning_options[hierarchial_partitioning_level].erase(name);
		return *this;
	}


	/*!
	Returns the names of partitioning options for hierarchial partitioning at given level.

	Returns nothing if given level doesn't exist.
	*/
	std::vector<std::string> get_partitioning_options(const int hierarchial_partitioning_level) const
	{
		std::vector<std::string> partitioning_options;

		if (hierarchial_partitioning_level < 0
		|| hierarchial_partitioning_level >= int(this->processes_per_part.size())) {
			return partitioning_options;
		}

		for (std::unordered_map<std::string, std::string>::const_iterator
			option = this->partitioning_options.at(hierarchial_partitioning_level).begin();
			option != this->partitioning_options.at(hierarchial_partitioning_level).end();
			option++
		) {
			partitioning_options.push_back(option->first);
		}

		return partitioning_options;
	}


	/*!
	Returns the value of given non-hierarchial partitioning option.

	Returns an empty string if given option or given level doesn't exist.
	*/
	std::string get_partitioning_option_value(
		const int hierarchial_partitioning_level,
		const std::string name
	) const {
		std::string value;

		if (hierarchial_partitioning_level < 0
		|| hierarchial_partitioning_level >= int(this->processes_per_part.size())) {
			return value;
		}

		if (this->partitioning_options.at(hierarchial_partitioning_level).count(name) > 0) {
			value = this->partitioning_options.at(hierarchial_partitioning_level).at(name);
		}

		return value;
	}


	/*!
	Returns the process which has the given cell or -1 if the cell doesn't exist.
	*/
	int get_process(const uint64_t cell) const
	{
		if (this->cell_process.count(cell) == 0) {
			return -1;
		} else {
			return this->cell_process.at(cell);
		}
	}


	/*!
	Given cell is kept on this process during subsequent load balancing.

	\see
	pin(const uint64_t cell, const int process)
	*/
	bool pin(const uint64_t cell)
	{
		return this->pin(cell, this->rank);
	}

	/*!
	Given cell is sent to the given process and kept there during subsequent load balancing.

	Returns true on success, does nothing and returns false in the following cases:
		- given cell doesn't exist
		- given cell exists on another process
		- given cell has children
		- given process doesn't exist

	\see
	unpin()
	pin(const uint64_t cell)
	*/
	bool pin(const uint64_t cell, const int process)
	{
		if (this->cell_process.count(cell) == 0) {
			return false;
		}

		if (this->cell_process.at(cell) != this->rank) {
			return false;
		}

		if (cell != this->get_child(cell)) {
			return false;
		}

		if (process < 0 || process >= (int) this->comm_size) {
			return false;
		}

		// do nothing if the request already exists
		if (this->pin_requests.count(cell) > 0
		&& (int) this->pin_requests.at(cell) == process) {
			return true;
		}

		this->new_pin_requests[cell] = (uint64_t) process;

		return true;
	}

	/*!
	Allows the given cell to be moved to another process during subsequent load balancing.

	Returns true on success, does nothing and returns false in the following cases:
		- given cell has children
		- given cell doesn't exist
		- given cell exists on another process

	\see
	unpin_local_cells()
	pin(const uint64_t cell)
	*/
	bool unpin(const uint64_t cell)
	{
		if (this->cell_process.count(cell) == 0) {
			return false;
		}

		if (this->cell_process.at(cell) != this->rank) {
			return false;
		}

		if (cell != this->get_child(cell)) {
			return false;
		}

		if (this->pin_requests.count(cell) > 0) {
			// non-existing process means unpin
			this->new_pin_requests[cell] = this->comm_size;
		} else {
			this->new_pin_requests.erase(cell);
		}

		return true;
	}

	/*!
	Executes unpin(cell) for all cells on this process.

	Returns true if all unpins succeeded, false otherwise.

	TODO: only execute for cells that are pinned

	\see
	unpin()
	*/
	bool unpin_local_cells()
	{
		#ifdef DEBUG
		// check that all child cells on this process are also in this->cell_data.
		for (const auto& i : this->cell_process) {
			const uint64_t cell = i.first;

			if (this->cell_process.at(cell) != this->rank) {
				continue;
			}

			if (cell == this->get_child(cell)) {
				if (this->cell_data.count(cell) == 0) {
					std::cerr << __FILE__ << ":" << __LINE__
						<< " Cell " << cell
						<< " should be in this->cell_data of process " << this->rank
						<< std::endl;
					abort();
				}
			} else {
				if (this->cell_data.count(cell) > 0) {
					std::cerr << __FILE__ << ":" << __LINE__
						<< " Cell " << cell
						<< " shouldn't be in this->cell_data of process " << this->rank
						<< std::endl;
					abort();
				}
			}
		}
		#endif

		bool ret_val = true;
		for (const auto& item: this->cell_data) {
			if (!this->unpin(item.first)) {
				ret_val = false;
			}
		}

		return ret_val;
	}

	/*!
	All cells in the grid are free to move between processes.

	Must be called simultaneously on all processes.

	\see
	unpin()
	*/
	Dccrg<
		Cell_Data,
		Geometry,
		std::tuple<Additional_Cell_Items...>,
		std::tuple<Additional_Neighbor_Items...>
	>& unpin_all_cells()
	{
		this->new_pin_requests.clear();
		this->pin_requests.clear();
		return *this;
	}


	/*!
	Returns cells that are on the local process boundary.

	Returns cells for which either of the following is true:
		- a cell on another process is considered as a neighbor
		- are considered as a neighbor by a cell on another process

	Given neighborhood is used when considering neighbor relations.

	By default returned cells are in random order but if sorted == true
	they are sorted using std::sort before returning.

	Returns nothing if neighborhood with given id doesn't exist.

	\see get_cells() is more general than this but slower.
	*/
	std::vector<uint64_t> get_local_cells_on_process_boundary(
		const int neighborhood_id = default_neighborhood_id,
		const bool sorted = false
	) const {
		std::vector<uint64_t> ret_val;

		if (neighborhood_id == default_neighborhood_id) {
			ret_val.insert(
				ret_val.end(),
				this->local_cells_on_process_boundary.begin(),
				this->local_cells_on_process_boundary.end()
			);
		} else if (this->user_hood_of.count(neighborhood_id) > 0) {
			ret_val.insert(
				ret_val.end(),
				this->user_local_cells_on_process_boundary.at(neighborhood_id).begin(),
				this->user_local_cells_on_process_boundary.at(neighborhood_id).end()
			);
		}

		if (sorted && ret_val.size() > 0) {
			std::sort(ret_val.begin(), ret_val.end());
		}

		return ret_val;
	}


	/*!
	Returns cells that are not on the local process boundary.

	Returns cells which do not consider a cell on another process
	as a neighbor and which are not considered as a neighbor
	by a cell on another process.

	By default returned cells are in random order but if sorted == true
	they are sorted using std::sort before returning.

	Returns nothing if neighborhood with given id doesn't exist.

	\see get_cells() is more general than this but a bit slower.
	*/
	std::vector<uint64_t> get_local_cells_not_on_process_boundary(
		const int neighborhood_id = default_neighborhood_id,
		const bool sorted = false
	) const {
		std::vector<uint64_t> ret_val;

		if (neighborhood_id == default_neighborhood_id) {

			for (const auto& item: this->cell_data) {
				const uint64_t cell = item.first;
				if (this->local_cells_on_process_boundary.count(cell) == 0) {
					ret_val.push_back(cell);
				}
			}

		} else if (this->user_hood_of.count(neighborhood_id) > 0) {

			for (const auto& item: this->cell_data) {
				const uint64_t cell = item.first;
				if (this->user_local_cells_on_process_boundary.at(neighborhood_id).count(cell) == 0) {
					ret_val.push_back(cell);
				}
			}
		}

		if (sorted && ret_val.size() > 0) {
			std::sort(ret_val.begin(), ret_val.end());
		}

		return ret_val;
	}


	/*!
	Returns remote cells that are on the local process boundary.

	Returns cells for which either of the following is true:
		- a local cell is considered as a neighbor
		- are considered as a neighbor by a local cell

	By default returned cells are in random order but if sorted == true
	they are sorted using std::sort before returning.

	Returns nothing if neighborhood with given id doesn't exist.

	\see get_cells() is more general than this but a bit slower.
	*/
	std::vector<uint64_t> get_remote_cells_on_process_boundary(
		const int neighborhood_id = default_neighborhood_id,
		const bool sorted = false
	) const {
		std::vector<uint64_t> ret_val;

		if (neighborhood_id == default_neighborhood_id) {
			ret_val.insert(
				ret_val.end(),
				this->remote_cells_on_process_boundary.begin(),
				this->remote_cells_on_process_boundary.end()
			);
		} else if (this->user_hood_of.count(neighborhood_id) > 0) {
			ret_val.insert(ret_val.end(),
				this->user_remote_cells_on_process_boundary.at(neighborhood_id).begin(),
				this->user_remote_cells_on_process_boundary.at(neighborhood_id).end()
			);
		}

		if (sorted && ret_val.size() > 0) {
			std::sort(ret_val.begin(), ret_val.end());
		}

		return ret_val;
	}


	/*!
	Sets the weight of given local existing cell without children.

	Does nothing if above conditions are not met.
	Cell weights are given to Zoltan when balancing the load.
	Unset cell weights are assumed to be 1.

	User set cell weights are removed when balance_load is called.
	Children of refined cells inherit their parent's weight.
	Parents of unrefined cells do not inherit the moved cells' weights.

	Returns true on success, does nothing and returns false otherwise.
	*/
	bool set_cell_weight(const uint64_t cell, const double weight)
	{
		if (this->cell_process.count(cell) == 0) {
			return false;
		}

		if (this->cell_process.at(cell) != this->rank) {
			return false;
		}

		if (cell != this->get_child(cell)) {
			return false;
		}

		this->cell_weights[cell] = weight;

		return true;
	}

	/*!
	Returns the weight of given local existing cell without children.

	Returns a quiet nan if above conditions are not met.
	Unset cell weights are assumed to be 1.
	*/
	double get_cell_weight(const uint64_t cell) const
	{
		if (this->cell_process.count(cell) == 0) {
			return std::numeric_limits<double>::quiet_NaN();
		}

		if (this->cell_process.at(cell) != this->rank) {
			return std::numeric_limits<double>::quiet_NaN();
		}

		if (cell != this->get_child(cell)) {
			return std::numeric_limits<double>::quiet_NaN();
		}

		if (this->cell_weights.count(cell) == 0) {
			return 1;
		} else {
			return this->cell_weights.at(cell);
		}
	}


	/*!
	Returns the cells that will be added to this process by load balancing.
	*/
	const std::unordered_set<uint64_t>& get_cells_added_by_balance_load() const
	{
		return this->added_cells;
	}

	/*!
	Returns the cells that will be removed from this process by load balancing.
	*/
	const std::unordered_set<uint64_t>& get_cells_removed_by_balance_load() const
	{
		return this->removed_cells;
	}


	/*!
	Returns the smallest existing cell at the given coordinate.

	Returns error_cell if the coordinate is outside of the grid
	or this process doesn't know which remote cells exist at given (x, y, z).
	*/
	uint64_t get_existing_cell(const std::array<double, 3>& coordinate) const
	{
		const Types<3>::indices_t indices = this->geometry.get_indices(coordinate);

		if (indices[0] == error_index
		|| indices[1] == error_index
		|| indices[2] == error_index) {
			return error_cell;
		}

		return this->get_existing_cell(indices, 0, this->mapping.get_maximum_refinement_level());
	}


	/*!
	Returns the siblings of given cell regardless of whether they exist.

	If given a cell of refinement level 0 returns the given cell.
	Returns nothing if given cell's refinement level exceeds the maximum of this grid.
	*/
	std::vector<uint64_t> get_siblings(const uint64_t cell) const
	{
		std::vector<uint64_t> siblings;

		const int refinement_level = this->mapping.get_refinement_level(cell);
		if (refinement_level < 0
		|| refinement_level > this->mapping.get_maximum_refinement_level()) {
			return siblings;
		}

		if (refinement_level == 0) {
			siblings.push_back(cell);
			return siblings;
		}

		return this->get_all_children(this->get_parent(cell));
	}


	/*!
	Returns all children of given cell regardless of whether they exist.

	Returns nothing if childrens' refinement level would exceed max_refinement_level or
	given cell doesn't exist.
	 */
	std::vector<uint64_t> get_all_children(const uint64_t cell) const
	{
		std::vector<uint64_t> children;

		if (cell == error_cell) {
			return children;
		}

		if (this->cell_process.count(cell) == 0) {
			return children;
		}

		// given cell cannot have children
		int refinement_level = this->mapping.get_refinement_level(cell);
		if (refinement_level >= this->mapping.get_maximum_refinement_level()) {
			return children;
		}

		children.reserve(8);

		Types<3>::indices_t indices = this->mapping.get_indices(cell);

		// get indices of next refinement level within this cell
		refinement_level++;
		const uint64_t index_offset
			= (uint64_t(1) << (this->mapping.get_maximum_refinement_level() - refinement_level));

		for (uint64_t
			z_index_offset = 0;
			z_index_offset < 2 * index_offset;
			z_index_offset += index_offset
		)
		for (uint64_t
			y_index_offset = 0;
			y_index_offset < 2 * index_offset;
			y_index_offset += index_offset
		)
		for (uint64_t
			x_index_offset = 0;
			x_index_offset < 2 * index_offset;
			x_index_offset += index_offset
		) {
			const Types<3>::indices_t index = {{
				indices[0] + x_index_offset,
				indices[1] + y_index_offset,
				indices[2] + z_index_offset,
			}};

			children.push_back(
				this->mapping.get_cell_from_indices(index, refinement_level)
			);
		}

		return children;
	}


	/*!
	Returns cell weights that have been set.
	*/
	const std::unordered_map<uint64_t, double>& get_cell_weights() const
	{
		return this->cell_weights;
	}


	/*!
	Adds a new neighborhood for updating Cell_Data between neighbors on different processes.

	Must be called with identical parameters on all processes.
	No neighborhood_item_t can have all offsets equal to 0.
	Returns true on success and false in any of the following cases:
		- given default_neighborhood_id
		- given id already exists, use remove_neighborhood() before calling this
		- (part of) given neighborhood is outside of initial neighborhood size

	Can be used to reduce the amount of data transferred between
	processes if Cell_Data from the full neighborhood isn't needed.

	Returns true on success and false on failure.

	\see
	initialize()
	remove_neighborhood()
	*/
	bool add_neighborhood(
		const int neighborhood_id,
		const std::vector<Types<3>::neighborhood_item_t>& given_neigh
	) {
		if (neighborhood_id == default_neighborhood_id) {
			throw std::invalid_argument("Trying to add default_neighborhood_id");
			return false;
		}

		if (this->user_hood_of.count(neighborhood_id) > 0) {

			#ifdef DEBUG
			if (this->user_hood_to.count(neighborhood_id) == 0) {
				std::cerr << __FILE__ << ":" << __LINE__
					<< " Should have id " << neighborhood_id
					<< std::endl;
				abort();
			}

			if (this->user_neigh_of.count(neighborhood_id) == 0) {
				std::cerr << __FILE__ << ":" << __LINE__
					<< " Should have id " << neighborhood_id
					<< std::endl;
				abort();
			}

			if (this->user_neigh_to.count(neighborhood_id) == 0) {
				std::cerr << __FILE__ << ":" << __LINE__
					<< " Should have id " << neighborhood_id
					<< std::endl;
				abort();
			}
			#endif
<<<<<<< HEAD
=======
			throw std::invalid_argument("user_hood_of entries exist already, not overwriting");
>>>>>>> e1fb340b
			return false;
		}

		#ifdef DEBUG
		if (this->user_hood_to.count(neighborhood_id) > 0) {
			std::cerr << __FILE__ << ":" << __LINE__
				<< " Should not have id " << neighborhood_id
				<< std::endl;
			abort();
		}

		if (this->user_neigh_of.count(neighborhood_id) > 0) {
			std::cerr << __FILE__ << ":" << __LINE__
				<< " Should not have id " << neighborhood_id
				<< std::endl;
			abort();
		}

		if (this->user_neigh_to.count(neighborhood_id) > 0) {
			std::cerr << __FILE__ << ":" << __LINE__
				<< " Should not have id " << neighborhood_id
				<< std::endl;
			abort();
		}

		if (this->user_neigh_cells_to_send.count(neighborhood_id) > 0) {
			std::cerr << __FILE__ << ":" << __LINE__
				<< " Should not have id " << neighborhood_id
				<< std::endl;
			abort();
		}

		if (this->user_neigh_cells_to_receive.count(neighborhood_id) > 0) {
			std::cerr << __FILE__ << ":" << __LINE__
				<< " Should not have id " << neighborhood_id
				<< std::endl;
			abort();
		}
		#endif

		if (this->neighborhood_length > 0) {

			for (const auto& neigh_item: given_neigh) {
				for (size_t i = 0; i < 3; i++) {
					if ((unsigned int) abs(neigh_item[i]) > this->neighborhood_length) {
						throw std::out_of_range("Trying to add a neighborhood with elements outside of neighborhood_length.");
						return false;
					}
				}

				if (neigh_item[0] == 0 && neigh_item[1] == 0 && neigh_item[2] == 0) {
					throw std::invalid_argument("Trying to add a self-neighboring stencil");
					return false;
				}
			}

		} else {

			for (const auto& neigh_item: given_neigh) {
				int zero_offsets = 0;

				for (size_t i = 0; i < 3; i++) {
					if (neigh_item[i] == 0) {
						zero_offsets++;
					}
					if (abs(neigh_item[i]) > 1) {
						throw std::logic_error("Trying to add a non-zero-offset neighbor for max offset zero");
						return false;
					}
				}

				if (zero_offsets != 2) {
					throw std::logic_error("Trying to add a non-zero-offset neighbor for max offset zero");
					return false;
				}
			}

		}

		// set user_hood_of and _to
		this->user_hood_of[neighborhood_id] = given_neigh;
		this->user_hood_to[neighborhood_id].clear();
		for (const auto& neigh_item: given_neigh) {
			const Types<3>::neighborhood_item_t neigh_item_to = {{
				-neigh_item[0],
				-neigh_item[1],
				-neigh_item[2]
			}};
			this->user_hood_to.at(neighborhood_id).push_back(neigh_item_to);
		}

		for (const auto& item: this->cell_data) {
			this->update_user_neighbors(item.first, neighborhood_id);
		}

		this->update_user_remote_neighbor_info(neighborhood_id);

		this->recalculate_neighbor_update_send_receive_lists(neighborhood_id);
		this->allocate_copies_of_remote_neighbors(neighborhood_id);

		#ifdef DEBUG
		if (!this->is_consistent()) {
			std::cerr << __FILE__ << ":" << __LINE__
				<< " The grid is inconsistent"
				<< std::endl;
			exit(EXIT_FAILURE);
		}

		if (!this->verify_neighbors()) {
			std::cerr << __FILE__ << ":" << __LINE__
				<< " Neighbor lists are incorrect"
				<< std::endl;
			exit(EXIT_FAILURE);
		}

		if (!this->verify_remote_neighbor_info()) {
			std::cerr << __FILE__ << ":" << __LINE__
				<< " Remote neighbor info is not consistent"
				<< std::endl;
			exit(EXIT_FAILURE);
		}

		if (!this->verify_user_data()) {
			std::cerr << __FILE__ << ":" << __LINE__
				<< " User data not consistent"
				<< std::endl;
			exit(EXIT_FAILURE);
		}
		#endif

		return true;
	}


	/*!
	Removes the given neighborhood.

	Must be called with identical id on all processes.
	Frees local neighbor lists and other resources associated
	with given neighborhood.

	\see
	add_neighborhood()
	*/
	Dccrg<
		Cell_Data,
		Geometry,
		std::tuple<Additional_Cell_Items...>,
		std::tuple<Additional_Neighbor_Items...>
	>& remove_neighborhood(const int neighborhood_id)
	{
		if (neighborhood_id == default_neighborhood_id) {
			return *this;
		}

		this->user_hood_of.erase(neighborhood_id);
		this->user_hood_to.erase(neighborhood_id);
		this->user_neigh_of.erase(neighborhood_id);
		this->user_neigh_to.erase(neighborhood_id);
		this->user_neigh_cells_to_send.erase(neighborhood_id);
		this->user_neigh_cells_to_receive.erase(neighborhood_id);
		this->user_local_cells_on_process_boundary.erase(neighborhood_id);
		this->user_remote_cells_on_process_boundary.erase(neighborhood_id);
		return *this;
	}


	/*!
	Returns whether this dccrg instance has been initialized.
	*/
	bool get_initialized() const
	{
		return this->grid_initialized;
	}

	/*!
	Returns whether this dccrg instance's cell id mapping has been initialized.
	*/
	bool get_mapping_initialized() const
	{
		return this->mapping_initialized;
	}

	/*!
	Returns the maximum value an MPI tag can have.
	*/
	unsigned int get_max_tag() const
	{
		return this->max_tag;
	}

	/*!
	Returns the maximum allowed difference in refinement level between neighboring cells.

	This difference in enforced both between a cell and its neighbors_of and its neighbors_to.
	*/
	int get_max_ref_lvl_diff() const
	{
		return this->max_ref_lvl_diff;
	}

	/*!
	Returns whether cell data is transferred using one message or more.

	If true then one MPI message per cell is used, otherwise all cells
	are transferred in one message.

	\see
	set_send_single_cells()
	*/
	bool get_send_single_cells() const
	{
		return this->send_single_cells;
	}

	/*!
	Sets whether cell data is transferred using one message or more.

	Do not switch sending type while data transfers are going on,
	for example with start_remote_neighbor_data_update(...).

	\see
	get_send_single_cells()
	*/
	Dccrg<
		Cell_Data,
		Geometry,
		std::tuple<Additional_Cell_Items...>,
		std::tuple<Additional_Neighbor_Items...>
	>& set_send_single_cells(const bool given)
	{
		this->send_single_cells = given;
		return *this;
	}

	/*!
	Returns dccrg's communicator.

	Returns a duplicate of the MPI communicator of dccrg
	which itself is a duplicate of the communicator that
	was given to dccrg's initialize function.
	*/
	MPI_Comm get_communicator() const
	{
		if (!this->grid_initialized) {
			std::cerr << __FILE__ << ":" << __LINE__
				<< " get_communicator called before initialize()"
				<< std::endl;
			abort();
		}

		MPI_Comm ret_val;
		int result = MPI_Comm_dup(this->comm, &ret_val);
		if (result != MPI_SUCCESS) {
			std::cerr << __FILE__ << ":" << __LINE__
				<< " Couldn't duplicate communicator: " << Error_String()(result)
				<< std::endl;
		}
		return ret_val;
	}

	/*!
	Returns the MPI process number, i.e. rank, of this process.
	*/
	int get_rank() const
	{
		return int(this->rank);
	}

	/*!
	Returns the number of MPI processes participating in this dccrg instance.
	*/
	int get_comm_size() const
	{
		return int(this->comm_size);
	}

	/*!
	Returns the storage of mostly local cell ids and their data.
	*/
	const std::unordered_map<uint64_t, Cell_Data>& get_cell_data() const
	{
		return this->cell_data;
	}

	/*!
	Returns the neighborhood of cells.

	Returns offsets in which cells are considered as neighbors of a cell.
	*/
	const std::vector<Types<3>::neighborhood_item_t>& get_neighborhood_of() const
	{
		return this->neighborhood_of;
	}

	/*!
	Returns the opposite of neighborhood of cells.

	Returns offsets in which cells consider a cell as neighbor.
	*/
	const std::vector<Types<3>::neighborhood_item_t>& get_neighborhood_to() const
	{
		return this->neighborhood_to;
	}

	/*!
	Returns the offsets of user defined neighborhoods.
	*/
	const std::unordered_map<
		int,
		std::vector<Types<3>::neighborhood_item_t>
	>& get_user_hood_of() const
	{
		return this->user_hood_of;
	}

	/*!
	Returns the opposite of offsets of user defined neighborhoods
	*/
	const std::unordered_map<
		int,
		std::vector<Types<3>::neighborhood_item_t>
	>& get_user_hood_to() const
	{
		return this->user_hood_to;
	}

	/*!
	Returns cells (2nd value) which consider a cell (1st value) as neighbor
	*/
	const std::unordered_map<
		uint64_t,
		std::vector<
			std::pair<
				uint64_t,
				std::array<int, 4>
			>
		>
	>& get_all_neighbors_to() const
	{
		return this->neighbors_to;
	}

	/*!
	User defined neighborhood version of get_cell_neighbor.
	*/
	const std::unordered_map<
		int,
		std::unordered_map<
			uint64_t,
			std::vector<
				std::pair<
					uint64_t,
					std::array<int, 4>
				>
			>
		>
	>& get_all_user_neigh_of() const
	{
		return this->user_neigh_of;
	}

	/*!
	User defined neighborhood version of get_all_neighbors_to().
	*/
	const std::unordered_map<
		int,
		std::unordered_map<
			uint64_t,
			std::vector<
				std::pair<
					uint64_t,
					std::array<int, 4>
				>
			>
		>
	>& get_all_user_neigh_to() const
	{
		return this->user_neigh_to;
	}

	/*!
	Returns the process (2nd value) of each cell (1st value).
	*/
	const OpenBucketHashtable<uint64_t, uint64_t>& get_cell_process() const
	{
		return this->cell_process;
	}

	/*!
	Returns cells which have a remote neighbor.
	*/
	const std::unordered_set<uint64_t>& get_local_cells_on_process_boundary_internal() const
	{
		return this->local_cells_on_process_boundary;
	}

	/*!
	Returns remote cells which have a local neighbor.
	*/
	const std::unordered_set<uint64_t>& get_remote_cells_on_process_boundary_internal() const
	{
		return this->remote_cells_on_process_boundary;
	}

	/*!
	Returns cells which have a remote neighbor for each used defined neighborhood.
	*/
	const std::unordered_map<
		int,
		std::unordered_set<uint64_t>
	>& get_user_local_cells_on_process_boundary() const
	{
		return this->user_local_cells_on_process_boundary;
	}

	/*!
	Returns remote cells which have a local neighbor for each used defined neighborhood.
	*/
	const std::unordered_map<
		int,
		std::unordered_set<uint64_t>
	>& get_user_remote_cells_on_process_boundary() const
	{
		return this->user_remote_cells_on_process_boundary;
	}

	/*!
	Returns cells that will be sent to other processes.

	First int is the target process, uint64_t is cell id and
	last int is the message tag when dccrg sends one cell / MPI_Isend.
	*/
	const std::unordered_map<
		int,
		std::vector<std::pair<uint64_t, int>>
	>& get_cells_to_send() const
	{
		return this->cells_to_send;
	}

	/*!
	Returns cells that will be received from other processes.

	First int is the sending process, uint64_t is cell id and
	last int is the message tag when dccrg receives one cell / MPI_Irecv.
	*/
	const std::unordered_map<
		int,
		std::vector<std::pair<uint64_t, int>>
	>& get_cells_to_receive() const
	{
		return this->cells_to_receive;
	}

	/*!
	Returns cells which will be sent for each user defined neighborhood.
	*/
	const std::unordered_map<
		int,
		std::unordered_map<int, std::vector<std::pair<uint64_t, int>>>
	>& get_user_neigh_cells_to_send() const
	{
		return this->user_neigh_cells_to_send;
	}

	/*!
	Returns cells which will be received for each user defined neighborhood.
	*/
	const std::unordered_map<
		int,
		std::unordered_map<int, std::vector<std::pair<uint64_t, int>>>
	>& get_user_neigh_cells_to_receive() const
	{
		return this->user_neigh_cells_to_receive;
	}

	/*!
	Returns pin requests currently in force.
	*/
	const std::unordered_map<uint64_t, uint64_t>& get_pin_requests() const
	{
		return this->pin_requests;
	}

	/*!
	Returns pin requests of this process.

	These have not been told to other processes yet.
	*/
	const std::unordered_map<uint64_t, uint64_t>& get_new_pin_requests() const
	{
		return this->new_pin_requests;
	}

	/*!
	Returns the pointer to this instances Zoltan data structure.
	*/
	const Zoltan_Struct* get_zoltan() const
	{
		return this->zoltan;
	}

	/*!
	Returns the number of processes per Zoltan partition.

	First partition has vec[0] number of processes, second vec[1], etc.
	*/
	const std::vector<unsigned int>& get_processes_per_part() const
	{
		return this->processes_per_part;
	}

	/*!
	Returns the options that are given to Zoltan when partitioning.
	*/
	const std::vector<
		std::unordered_map<std::string, std::string>
	> get_partitioning_options() const
	{
		return this->partitioning_options;
	}

	/*!
	Returns whether load balancing by Zoltan is supposed to fail.
	*/
	bool get_no_load_balancing() const
	{
		return this->no_load_balancing;
	}

	/*!
	Returns options to Zoltan which cannot be set by the user.
	*/
	const std::unordered_set<std::string>& get_reserved_options() const
	{
		return this->reserved_options;
	}

	/*!
	Returns processes which have cells close enough to any cell of this process.

	Close enough is number of refinement level 0 cells * size of default neighborhood.
	FIXME not implemented yet so doesn't return anything at the moment.
	*/
	const std::unordered_set<uint64_t>& get_neighbor_processes() const
	{
		return this->neighbor_processes;
	}

	/*!
	Returns whether this instance is currently balancing the load.
	*/
	bool get_balancing_load() const
	{
		return this->balancing_load;
	}


	/*!
	Default constructs local copy of the data of remote neighbor cells.

	Use this function to modify the default constructed incoming cells
	before they start receiving data from other processes.

	For example if the default constructed version of cell data class
	doesn't return a correct MPI_Datatype when updating remote neighbor
	data then call this beforehand and use get_remote_neighbors_to() to
	get a list of cells which you should change.
	*/
	Dccrg<
		Cell_Data,
		Geometry,
		std::tuple<Additional_Cell_Items...>,
		std::tuple<Additional_Neighbor_Items...>
	>& allocate_copies_of_remote_neighbors(const int neighborhood_id = default_neighborhood_id)
	{
		if (
			neighborhood_id != default_neighborhood_id
			and this->user_hood_of.count(neighborhood_id) == 0
		) {
			throw std::invalid_argument("Neighborhood with given id doesn't exist.");
		}

		const auto& receives_to_use = [&neighborhood_id, this](){
			if (neighborhood_id == default_neighborhood_id) {
				return this->cells_to_receive;
			} else {
				return this->user_neigh_cells_to_receive.at(neighborhood_id);
			}
		}();

		for (const auto& sender : receives_to_use) {
			for (const auto& item: sender.second) {
				this->remote_neighbors[item.first];
			}
		}

		return *this;
	}



private:
	bool
		mapping_initialized = false,
		grid_initialized = false;

	// size of the neighbor stencil of a cells in cells (of the same size as the cell itself)
	unsigned int neighborhood_length = 1;

	std::string load_balancing_method{"RCB"};

	// maximum value an MPI tag can have
	unsigned int max_tag;

	// maximum difference in refinement level between neighbors
	int max_ref_lvl_diff = 1;

	// whether to send user's cell data between processes
	// with only one message or one message / cell
	bool send_single_cells = false;

	// the grid is distributed between these processes
	MPI_Comm comm;
	uint64_t rank, comm_size;

	// cells and their data on this process
	std::unordered_map<uint64_t, Cell_Data> cell_data;

	/*!
	Cell on this process and cells it considers as neighbors

	Owner(s) of neighbors_of send user data of neighbors_of to owner
	of the cell during remote neighbor data update.
	*/
	std::unordered_map<
		uint64_t,
		std::vector<
			std::pair<
				uint64_t,
				std::array<int, 4>
			>
		>
	> neighbors_of;

	/*
	Offsets of cells that are considered as neighbors of a cell and
	offsets of cells that consider a cell as a neighbor
	*/
	std::vector<Types<3>::neighborhood_item_t> neighborhood_of, neighborhood_to;

	/*
	User defined versions of neighborhood_of and _to.
	*/
	std::unordered_map<
		int, // user defined id of neighborhood
		std::vector<Types<3>::neighborhood_item_t>
	> user_hood_of, user_hood_to;

	/*!
	Cell on this process and those cells that aren't neighbors of
	this cell but whose neighbor this cell is.
	For example with a stencil size of 1 in the following grid:
\verbatim
|-----------|
|     |5 |6 |
|  1  |--|--|
|     |9 |10|
|-----------|
\endverbatim
	neighbors_to[6] = 1 because neighbors[6] = 5, 9, 10 while
	neighbors_to[5] is empty because neighbors[5] = 1, 6, 9, 10
	*/
	std::unordered_map<
		uint64_t,
		std::vector<
			std::pair<
				uint64_t,
				std::array<int, 4>
			>
		>
	> neighbors_to;

	/*
	User defined versions of neighbors_of and _to
	*/
	std::unordered_map<
		int, // user defined id of neighbor lists
		std::unordered_map< // same as neighbors_of and _to
			uint64_t, // TODO named struct would be more readable...
			std::vector<
				std::pair<
					uint64_t,
					std::array<int, 4>
				>
			>
		>
	> user_neigh_of, user_neigh_to;

	// on which process every cell in the grid is
	OpenBucketHashtable<uint64_t, uint64_t> cell_process;

	// cells on this process that have a neighbor on another
	// process or are considered as a neighbor of a cell on another process
	std::unordered_set<uint64_t> local_cells_on_process_boundary;

	// cells on other processes that have a neighbor on this process
	// or are considered as a neighbor of a cell on this process
	std::unordered_set<uint64_t> remote_cells_on_process_boundary;

	/*
	User defined versions of local_cells_on_process_boundary and remote_cells_on_process_boundary
	*/
	std::unordered_map<
		int, // user defined id of neighbor lists
		std::unordered_set<uint64_t>
	> user_local_cells_on_process_boundary, user_remote_cells_on_process_boundary;

	// remote neighbors and their data, of cells on this process
	std::unordered_map<uint64_t, Cell_Data> remote_neighbors;

	std::unordered_map<
		int,
		std::vector<MPI_Request>
	> send_requests, receive_requests;

	// cells whose data has to be received / sent by this process from the process as the key
	std::unordered_map<int, std::vector<std::pair<uint64_t, int>>>
		cells_to_send, cells_to_receive;

	/*
	User defined neighborhood versions of cells_to_send and _receive.
	*/
	std::unordered_map<
		int, // user defined id of neighbor lists
		std::unordered_map<
			int, // process to send to / receive from
			std::vector<std::pair<uint64_t, int>>
		>
	> user_neigh_cells_to_send, user_neigh_cells_to_receive;

	// cells added to / removed from this process by load balancing
	std::unordered_set<uint64_t> added_cells, removed_cells;

	// cells to be refined / unrefined after a call to stop_refining()
	std::unordered_set<uint64_t> cells_to_refine, cells_to_unrefine, all_to_unrefine;

	// cells that shouldn't be refined / unrefined after a call to stop_refining()
	std::unordered_set<uint64_t> cells_not_to_refine, cells_not_to_unrefine;

	// stores user data of cells whose children were created while refining
	std::unordered_map<uint64_t, Cell_Data> refined_cell_data;
	// stores user data of cells that were removed while unrefining
	std::unordered_map<uint64_t, Cell_Data> unrefined_cell_data;

	// cell that should be kept on a particular process
	std::unordered_map<uint64_t, uint64_t> pin_requests;
	// pin requests given since that last time load was balanced
	std::unordered_map<uint64_t, uint64_t> new_pin_requests;

	// variables for load balancing using Zoltan
	Zoltan_Struct* zoltan;
	// number of processes per part in a hierarchy level (numbering starts from 0)
	std::vector<unsigned int> processes_per_part;
	// options for each level of hierarchial load balancing (numbering start from 0)
	std::vector<std::unordered_map<std::string, std::string>> partitioning_options;
	// record whether Zoltan_LB_Partition is expected to fail
	// (when the user selects NONE as the load balancing algorithm)
	bool no_load_balancing;
	// reserved options that the user cannot change
	std::unordered_set<std::string> reserved_options;

	// optional user-given weights of cells on this process
	std::unordered_map<uint64_t, double> cell_weights;

	// processes which have cells close enough from cells of this process
	std::unordered_set<uint64_t> neighbor_processes;

	bool balancing_load = false;
	bool refining = false;


	//! stores begin and end iterators for range-based for loop
	template<class T> struct Iterator_Storage {
		typename std::vector<T>::const_iterator begin_, end_ /*TODO: = nullptr (c++14)*/;
		typename std::vector<T>::const_iterator begin() const { return this->begin_; }
		typename std::vector<T>::const_iterator cbegin() const { return this->begin_; }
		typename std::vector<T>::const_iterator end() const { return this->end_; }
		typename std::vector<T>::const_iterator cend() const { return this->end_; }
	};


	struct Neighbors_Item : Additional_Neighbor_Items... {
		uint64_t id;
		Cell_Data* data;
		/*!
		Neighbor's offset from cell, in units of cell's size

		Offset of a face neighbor is always 1 regardless of denominator
		(in one dimension, 0 in others). Offset of edge neighbor is
		always 1 in two dimensions and offset of vertex neighbor is
		always 1 in all dimensions.

		Examples:
		\verbatim
		indices           |0|1|2|3|4|5|6|7|8|9|...
		cell position     |---|
		offset (denom = 2)    |1|2|3|4|5|6|...
		       (denom = 1)    | 1 | 2 | 3 | 4 |...
		       (denom = -2)   | 1 or 2| 3 or 4|...

		cell position     |-------|
		offset (denom = 4)        |1|2|3|4|5|...
		offset (denom = 2)        | 1 | 2 |...
		\endverbatim

		\see tests/advection/solve.hpp
		*/
		int x, y, z;
		/*!
		Denominator / divisor of offset from cell.

		Value is = 1 if neighbor is same size as cell, > 1 if neighbor
		is smaller than cell and < -1 if neighbor is larger than cell.
		Value is 2 for neighbor half the size of cell, 4 for neighbor
		quarter the size of cell, etc.
		Value is -2 for neighbor twice the size of cell, -4 for neighbor
		four times the size of cell, etc.
		*/
		int denom;


		// everything done in update_caller() with three or more arguments
		template<class Grid, class Cell_Item, class Neighbor_Item, class...> void update_caller(const Grid&, const Cell_Item&, const Neighbor_Item&) {}

		/*!
		@cell is \class Cells_Item of cell whose neighbors are being cached,
		this update is called for each neighbor item created for that cell.
		*/
		template<
			class Grid,
			class Cell_Item,
			class Neighbor_Item,
			class A,
			class... B
		> void update_caller(
			const Grid& grid,
			const Cell_Item& cell,
			const Neighbor_Item& neighbor,
			const A& a,
			const B&... b
		) {
			A::update(grid, cell, neighbor, a);
			update_caller(grid, cell, neighbor, b...);
		}
	};

	std::vector<Neighbors_Item> neighbors_rw;

public:
	/*!
	Neighbors of cells owned by this process.

	See \cells for iterating over neighbors of specific cells.

	Offset of neighbor that's larger than cell depends on
	neighbor's position in cell's neighbor list. If cell's
	neighborhood overlaps a larger neighbor more than once,
	that neighbor will be included several times with offsets
	corresponding to each neighborhood item.

	In most cases contains cells multiple times.
	*/
	const std::vector<Neighbors_Item>& neighbors = this->neighbors_rw;

private:
	struct Cells_Item : Additional_Cell_Items...
	{
		uint64_t id = error_cell;
		Cell_Data* data = nullptr;
		Iterator_Storage<Neighbors_Item>
			//! iterator to cells considered as neighbor by this cell
			neighbors_of,
			//! iterator to cells that consider this one as neighbor
			neighbors_to;

		friend bool operator < (const Cells_Item& a, const Cells_Item& b)
		{
			return a.id < b.id;
		}

		// everything done in update_caller() with three or more arguments
		template<class Grid, class Cell, class...> void update_caller(const Grid&, const Cell&) {}

		template<
			class Grid,
			class Cell,
			class A,
			class... B
		> void update_caller(
			const Grid& grid,
			const Cell& cell,
			const A& a,
			const B&... b
		) {
			A::update(grid, cell, a);
			update_caller(grid, cell, b...);
		}
	};
	// writable version of this->cells
	std::vector<Cells_Item> cells_rw;

public:
	/*!
	Cells owned by this process (TODO: and their remote neighbors)

	Provides fast iteration over cells owned by this process (TODO:
	and local copy of their neighbors owned by other processes).
	The following members are available:
		- id, unique id of cell
		- data, pointer to cell's data (Cell_Data given by user)
		- neighbors_of, iterators to cells considered as neighbor by this one
		- neighbors_to, iterators to cells that consider this one as neighbor

	Example where every process prints the id and address of every local cell:
	\verbatim
	struct Cell_Data {...};
	dccrg<Cell_Data> grid;
	...
	for (const auto& cell: grid.local_cells) {
		cout << "Data of cell " << cell.id << " is stored at " << cell.data << endl;
	}
	\endverbatim
	\see examples/simple_game_of_life.cpp Neighbors_Item
	*/
	const std::vector<Cells_Item>& cells = this->cells_rw;

	/*!
	Holds iterators for fast iteration over a subset of cells owned by this process.

	Example:
	\verbatim
	struct Cell_Data {...};
	dccrg<Cell_Data> grid;
	...
	for (const auto& cell: grid.inner_cells) {
		use data of neighbors of cell here...
	}
	grid.update_copies_of_remote_neighbors();
	for (const auto& cell: grid.outer_cells) {
		use data of neighbors of cell here...
	}
	\endverbatim
	*/
	Iterator_Storage<Cells_Item>
		//! iterator over local cells without neighbors on other processes
		inner_cells{this->cells.cbegin(), this->cells.cbegin()},
		//! iterator over local cells with neighbor(s) on other processes
		outer_cells{this->cells.cbegin(), this->cells.cbegin()},
		//! iterator over local cells
		local_cells{this->cells.cbegin(), this->cells.cbegin()},
		//! iterator over copies of cells of other processes that have neighbor(s) on this process
		remote_cells{this->cells.cbegin(), this->cells.cbegin()};


private:

	/*
	Variables related to file I/O when loading grid data.
	*/

	MPI_File grid_data_file;

	// each local cells' data offset in bytes when reading from a file
	std::vector<std::pair<uint64_t, uint64_t> > cells_and_data_displacements;




	/*!
	Checks and initializes MPI related stuff.
	*/
	bool initialize_mpi(const MPI_Comm& given_comm)
	{
		int ret_val = -1;

		/*
		Setup MPI related stuff
		*/

		ret_val = MPI_Comm_dup(given_comm, &this->comm);
		if (ret_val != MPI_SUCCESS) {
			std::cerr << __FILE__ << ":" << __LINE__
				<< " Couldn't duplicate communicator: " << Error_String()(ret_val)
				<< std::endl;
			return false;
		}

		int temp_size = 0;
		ret_val = MPI_Comm_size(this->comm, &temp_size);
		if (ret_val != MPI_SUCCESS) {
			std::cerr << __FILE__ << ":" << __LINE__
				<< " Couldn't get size of communicator: " << Error_String()(ret_val)
				<< std::endl;
			return false;
		}
		if (temp_size < 0) {
			std::cerr << __FILE__ << ":" << __LINE__
				<< " Negative MPI comm size not supported: " << temp_size
				<< std::endl;
			return false;
		}
		this->comm_size = (uint64_t) temp_size;

		int temp_rank = 0;
		ret_val = MPI_Comm_rank(this->comm, &temp_rank);
		if (ret_val != MPI_SUCCESS) {
			std::cerr << __FILE__ << ":" << __LINE__
				<< " Couldn't get rank for communicator: " << Error_String()(ret_val)
				<< std::endl;
			return false;
		}
		if (temp_rank < 0) {
			std::cerr << __FILE__ << ":" << __LINE__
				<< " Negative MPI rank not supported: " << temp_rank
				<< std::endl;
			abort();
		}
		this->rank = (uint64_t) temp_rank;

		// get maximum tag value
		int attr_flag = -1, *attr = NULL;
		ret_val = MPI_Comm_get_attr(MPI_COMM_WORLD, MPI_TAG_UB, &attr, &attr_flag);
		if (ret_val != MPI_SUCCESS) {
			std::cerr << __FILE__ << ":" << __LINE__
				<< " Couldn't get MPI_TAG_UB: " << Error_String()(ret_val)
				<< std::endl;
			abort();
		}
		if (attr == NULL) {
			// guaranteed by MPI
			this->max_tag = 32767;
		} else {
			this->max_tag = (unsigned int) *attr;
		}

		return true;
	}

	/*!
	Initializes Zoltan related stuff.
	*/
	bool initialize_zoltan()
	{
		int ret_val = -1;

		MPI_Comm temp; // give a separate comminucator to zoltan
		ret_val = MPI_Comm_dup(this->comm, &temp);
		if (ret_val != MPI_SUCCESS) {
			std::cerr << "Couldn't duplicate communicator for Zoltan" << std::endl;
			return false;
		}
		this->zoltan = Zoltan_Create(temp);
		if (this->zoltan == NULL) {
			std::cerr << "Zoltan_Create failed" << std::endl;
			return false;
		}

		// check whether Zoltan_LB_Partition is expected to fail
		if (this->load_balancing_method == "NONE") {
			this->no_load_balancing = true;
		} else {
			this->no_load_balancing = false;
		}

		// reserved options that the user cannot change
		this->reserved_options.insert("EDGE_WEIGHT_DIM");
		this->reserved_options.insert("NUM_GID_ENTRIES");
		this->reserved_options.insert("NUM_LID_ENTRIES");
		this->reserved_options.insert("OBJ_WEIGHT_DIM");
		this->reserved_options.insert("RETURN_LISTS");
		this->reserved_options.insert("NUM_GLOBAL_PARTS");
		this->reserved_options.insert("NUM_LOCAL_PARTS");
		this->reserved_options.insert("AUTO_MIGRATE");

		/*
		Set reserved options
		*/
		// 0 because Zoltan crashes in hierarchial with larger values
		Zoltan_Set_Param(this->zoltan, "EDGE_WEIGHT_DIM", "0");
		Zoltan_Set_Param(this->zoltan, "NUM_GID_ENTRIES", "1");
		Zoltan_Set_Param(this->zoltan, "NUM_LID_ENTRIES", "0");
		Zoltan_Set_Param(this->zoltan, "OBJ_WEIGHT_DIM", "1");
		Zoltan_Set_Param(this->zoltan, "RETURN_LISTS", "ALL");

		// set other options
		Zoltan_Set_Param(this->zoltan, "DEBUG_LEVEL", "0");
		Zoltan_Set_Param(this->zoltan, "HIER_DEBUG_LEVEL", "0");
		Zoltan_Set_Param(this->zoltan, "HIER_CHECKS", "0");
		Zoltan_Set_Param(this->zoltan, "LB_METHOD", this->load_balancing_method.c_str());
		Zoltan_Set_Param(this->zoltan, "REMAP", "1");

		// set the grids callback functions in Zoltan
		Zoltan_Set_Num_Obj_Fn(
			this->zoltan,
			&Dccrg<
				Cell_Data,
				Geometry,
				std::tuple<Additional_Cell_Items...>,
				std::tuple<Additional_Neighbor_Items...>
			>::get_number_of_cells,
			this
		);

		Zoltan_Set_Obj_List_Fn(
			this->zoltan,
			&Dccrg<
				Cell_Data,
				Geometry,
				std::tuple<Additional_Cell_Items...>,
				std::tuple<Additional_Neighbor_Items...>
			>::fill_cell_list,
			this
		);

		Zoltan_Set_Num_Geom_Fn(
			this->zoltan,
			&Dccrg<
				Cell_Data,
				Geometry,
				std::tuple<Additional_Cell_Items...>,
				std::tuple<Additional_Neighbor_Items...>
			>::get_grid_dimensionality,
			NULL
		);

		Zoltan_Set_Geom_Multi_Fn(
			this->zoltan,
			&Dccrg<
				Cell_Data,
				Geometry,
				std::tuple<Additional_Cell_Items...>,
				std::tuple<Additional_Neighbor_Items...>
			>::fill_with_cell_coordinates,
			this
		);

		Zoltan_Set_Num_Edges_Multi_Fn(
			this->zoltan,
			&Dccrg<
				Cell_Data,
				Geometry,
				std::tuple<Additional_Cell_Items...>,
				std::tuple<Additional_Neighbor_Items...>
			>::fill_number_of_neighbors_for_cells,
			this
		);

		Zoltan_Set_Edge_List_Multi_Fn(
			this->zoltan,
			&Dccrg<
				Cell_Data,
				Geometry,
				std::tuple<Additional_Cell_Items...>,
				std::tuple<Additional_Neighbor_Items...>
			>::fill_neighbor_lists,
			this
		);

		Zoltan_Set_HG_Size_CS_Fn(
			this->zoltan,
			&Dccrg<
				Cell_Data,
				Geometry,
				std::tuple<Additional_Cell_Items...>,
				std::tuple<Additional_Neighbor_Items...>
			>::fill_number_of_hyperedges,
			this
		);

		Zoltan_Set_HG_CS_Fn(
			this->zoltan,
			&Dccrg<
				Cell_Data,
				Geometry,
				std::tuple<Additional_Cell_Items...>,
				std::tuple<Additional_Neighbor_Items...>
			>::fill_hyperedge_lists,
			this
		);

		Zoltan_Set_HG_Size_Edge_Wts_Fn(
			this->zoltan,
			&Dccrg<
				Cell_Data,
				Geometry,
				std::tuple<Additional_Cell_Items...>,
				std::tuple<Additional_Neighbor_Items...>
			>::fill_number_of_edge_weights,
			this
		);

		Zoltan_Set_HG_Edge_Wts_Fn(
			this->zoltan,
			&Dccrg<
				Cell_Data,
				Geometry,
				std::tuple<Additional_Cell_Items...>,
				std::tuple<Additional_Neighbor_Items...>
			>::fill_edge_weights,
			this
		);

		Zoltan_Set_Hier_Num_Levels_Fn(
			this->zoltan,
			&Dccrg<
				Cell_Data,
				Geometry,
				std::tuple<Additional_Cell_Items...>,
				std::tuple<Additional_Neighbor_Items...>
			>::get_number_of_load_balancing_hierarchies,
			this
		);

		Zoltan_Set_Hier_Part_Fn(
			this->zoltan,
			&Dccrg<
				Cell_Data,
				Geometry,
				std::tuple<Additional_Cell_Items...>,
				std::tuple<Additional_Neighbor_Items...>
			>::get_part_number,
			this
		);

		Zoltan_Set_Hier_Method_Fn(
			this->zoltan,
			&Dccrg<
				Cell_Data,
				Geometry,
				std::tuple<Additional_Cell_Items...>,
				std::tuple<Additional_Neighbor_Items...>
			>::set_partitioning_options,
			this
		);

		return true;
	}


	/*!
	Sets the default neighborhoods of cells.

	\see set_neighborhood_length()
	*/
	void initialize_neighborhoods() {
		// set neighborhood_of
		if (this->neighborhood_length == 0) {

			{
			this->neighborhood_of.push_back({0, 0, -1});
			}
			{
			Types<3>::neighborhood_item_t item = {{0, -1, 0}};
			this->neighborhood_of.push_back(item);
			}
			{
			Types<3>::neighborhood_item_t item = {{-1, 0, 0}};
			this->neighborhood_of.push_back(item);
			}
			{
			Types<3>::neighborhood_item_t item = {{1, 0, 0}};
			this->neighborhood_of.push_back(item);
			}
			{
			Types<3>::neighborhood_item_t item = {{0, 1, 0}};
			this->neighborhood_of.push_back(item);
			}
			{
			Types<3>::neighborhood_item_t item = {{0, 0, 1}};
			this->neighborhood_of.push_back(item);
			}

		} else {

			for (int
				z = -this->neighborhood_length;
				(unsigned int) abs(z) < this->neighborhood_length + 1;
				z++
			)
			for (int
				y = -this->neighborhood_length;
				(unsigned int) abs(y) < this->neighborhood_length + 1;
				y++
			)
			for (int
				x = -this->neighborhood_length;
				(unsigned int) abs(x) < this->neighborhood_length + 1;
				x++
			) {
				if (x == 0 && y == 0 && z == 0) {
					continue;
				}
				const Types<3>::neighborhood_item_t item = {{x, y, z}};
				this->neighborhood_of.push_back(item);
			}

		}

		// set neighborhood_to
		for (const auto& offset: this->neighborhood_of) {
			Types<3>::neighborhood_item_t item = {{-offset[0], -offset[1], -offset[2]}};
			this->neighborhood_to.push_back(item);
		}
	}


	/*!
	Creates cells of refinement level 0 and assigns them to processes.

	If USE_SFC is defined when compiling the cells will be assigned to
	processes using a space-filling curve which should improve the
	initial computational load.

	this->length and this->mapping must have been initialized prior
	to calling this function.
	*/
	bool create_level_0_cells(const uint64_t sfc_caching_batches)
	{
		if (sfc_caching_batches == 0) {
			std::cerr << __FILE__ << ":" << __LINE__
				<< " sfc_caching_batches must be > 0"
				<< std::endl;
			return false;
		}

		const uint64_t total_cells
			= this->length.get()[0]
			* this->length.get()[1]
			* this->length.get()[2];

		uint64_t cells_per_process = 0;

		if (total_cells < this->comm_size) {
			cells_per_process = 1;
		} else if (total_cells % this->comm_size > 0) {
			cells_per_process = total_cells / this->comm_size + 1;
		} else {
			cells_per_process = total_cells / this->comm_size;
		}

		// some processes get fewer cells if grid size not divisible by this->comm_size
		const uint64_t procs_with_fewer = cells_per_process * this->comm_size - total_cells;

		#ifndef USE_SFC

		uint64_t cell_to_create = 1;
		for (uint64_t process = 0; process < this->comm_size; process++) {

			uint64_t cells_to_create;
			if (process < procs_with_fewer) {
				cells_to_create = cells_per_process - 1;
			} else {
				cells_to_create = cells_per_process;
			}

			for (uint64_t i = 0; i < cells_to_create; i++) {
				this->cell_process[cell_to_create] = process;
				if (process == this->rank) {
					this->cell_data[cell_to_create];
				}
				cell_to_create++;
			}
		}

		#ifdef DEBUG
		if (cell_to_create != total_cells + 1) {
			std::cerr << __FILE__ << ":" << __LINE__
				<< " Incorrect number of cells created: " << cell_to_create - 1
				<< ", should be " << total_cells
				<< std::endl;
			abort();
		}
		#endif

		#else // ifndef USE_SFC

		const dccrg::Types<3>::indices_t sfc_length = {{
			this->length.get()[0],
			this->length.get()[1],
			this->length.get()[2]
		}};
		sfc::Sfc<3, uint64_t> sfc_mapping(sfc_length);

		/*
		Cache only batch_size number of sfc indices at a time.
		Saves memory and can even be faster than caching everything at once
		*/
		uint64_t batch_size;
		if (sfc_mapping.size() % sfc_caching_batches > 0) {
			batch_size = 1 + sfc_mapping.size() / sfc_caching_batches;
		} else {
			batch_size = sfc_mapping.size() / sfc_caching_batches;
		}

		uint64_t cache_start = 0, cache_end = batch_size - 1;
		sfc_mapping.cache_sfc_index_range(cache_start, cache_end);

		uint64_t sfc_index = 0;
		for (uint64_t process = 0; process < this->comm_size; process++) {

			uint64_t cells_to_create;
			if (process < procs_with_fewer) {
				cells_to_create = cells_per_process - 1;
			} else {
				cells_to_create = cells_per_process;
			}

			for (uint64_t i = 0; i < cells_to_create; i++) {

				// cache new sfc index batch
				if (sfc_index > cache_end) {
					cache_start = cache_end;
					cache_end = cache_start + batch_size;

					if (cache_end >= sfc_mapping.size()) {
						cache_end = sfc_mapping.size() - 1;
					}

					sfc_mapping.clear();
					sfc_mapping.cache_sfc_index_range(cache_start, cache_end);
				}

				dccrg::Types<3>::indices_t indices = sfc_mapping.get_indices(sfc_index);
				// transform indices to those of refinement level 0 cells
				indices[0] *= uint64_t(1) << this->mapping.get_maximum_refinement_level();
				indices[1] *= uint64_t(1) << this->mapping.get_maximum_refinement_level();
				indices[2] *= uint64_t(1) << this->mapping.get_maximum_refinement_level();
				const uint64_t cell_to_create = this->mapping.get_cell_from_indices(indices, 0);

				this->cell_process[cell_to_create] = process;
				if (process == this->rank) {
					this->cell_data[cell_to_create];
				}

				sfc_index++;
			}
		}
		sfc_mapping.clear();

		if (sfc_index != total_cells) {
			std::cerr << __FILE__ << ":" << __LINE__ << " Process " << this->rank
				<< ": Incorrect number of cells created: " << sfc_index
				<< ", should be " << total_cells
				<< std::endl;
			abort();
		}

		#endif // ifndef USE_SFC
		// TODO: check that the last index in the grid in every direction is less than error_index

		return true;
	}

public:
	/*!
	Sets size of grid in cells of refinement level 0.

	Sets how many cells of largest possible size this
	grid will be created with at initialization.

	Must be called before initialize().

	\see set_maximum_refinement_level() initialize()
	*/
	Dccrg<
		Cell_Data,
		Geometry,
		std::tuple<Additional_Cell_Items...>,
		std::tuple<Additional_Neighbor_Items...>
	>& set_initial_length(const std::array<uint64_t, 3>& initial_size) {
		if (this->mapping_initialized) {
			throw std::invalid_argument(
				"\n" __FILE__ "(" + std::to_string(__LINE__) + "): "
				+ "Initial size of grid already set"
			);
		}

		if (!this->mapping_rw.set_length(initial_size)) {
			throw std::invalid_argument(
				"\n" __FILE__ "(" + std::to_string(__LINE__) + "): "
				+ "Couldn't set initial size of grid"
			);
		}
		this->mapping_initialized = true;

		return *this;
	}

	/*!
	Sets maximum possible refinement level of cells.

	Using @max_ref_lvl < 0 sets it to maximum possible value (<= 21).
	Refining a cell past maximum refinement level succeeds but does nothing.

	Must be called before initialize().

	\see set_periodic() local_cells update_copies_of_remote_neighbors() refine_completely()
	*/
	Dccrg<
		Cell_Data,
		Geometry,
		std::tuple<Additional_Cell_Items...>,
		std::tuple<Additional_Neighbor_Items...>
	>& set_maximum_refinement_level(const int max_ref_lvl) {
		if (max_ref_lvl < 0) {
			this->mapping_rw.set_maximum_refinement_level(
				this->mapping_rw.get_maximum_possible_refinement_level()
			);
		} else if (not this->mapping_rw.set_maximum_refinement_level(max_ref_lvl)) {
			throw std::invalid_argument(
				"\n" __FILE__ "(" + std::to_string(__LINE__) + "): "
				+ "Couldn't set maximum refinement level to "
				+ std::to_string(max_ref_lvl)
			);
		}
		return *this;
	}

	/*!
	Sets grid periodicity.

	In periodic dimension cells on opposite sides are neighbors
	as-if the grid was neighbor to itself on both sides in that
	dimension.

	Must be called before initialize().
	*/
	Dccrg<
		Cell_Data,
		Geometry,
		std::tuple<Additional_Cell_Items...>,
		std::tuple<Additional_Neighbor_Items...>
	>& set_periodic(const bool x, const bool y, const bool z) {
		this->topology_rw.set_periodicity(0, x);
		this->topology_rw.set_periodicity(1, y);
		this->topology_rw.set_periodicity(2, z);
		return *this;
	}

	/*!
	Sets default distance within which cells are considered neighbors.

	With value == 0 only face neighbors are considered neighbors.
	With value > 0 cells within that distance are considered neighbors
	(in units of logical size of cell doing the considering).

	Must be called before initialize().

	\see add_neighborhood()
	*/
	Dccrg<
		Cell_Data,
		Geometry,
		std::tuple<Additional_Cell_Items...>,
		std::tuple<Additional_Neighbor_Items...>
	>& set_neighborhood_length(const unsigned int given_length) {
		this->neighborhood_length = given_length;
		return *this;
	}

	/*!
	Sets load balancing method used by Zoltan.

	Must be called before initialize().

	\see balance_load()
	*/
	Dccrg<
		Cell_Data,
		Geometry,
		std::tuple<Additional_Cell_Items...>,
		std::tuple<Additional_Neighbor_Items...>
	>& set_load_balancing_method(const std::string& given_method) {
		this->load_balancing_method = given_method;
		return *this;
	}

	const std::string& get_load_balancing_method() const {
		return this->load_balancing_method;
	}


private:
	/*!
	Initializes local cells' neighbor lists and related data structures.

	this->create_level_0_cells() must have been called prior to this.
	*/
	bool initialize_neighbors()
	{
		// update neighbor lists of created cells
		for (const auto& item: this->cell_data) {
			this->neighbors_of[item.first]
				= this->find_neighbors_of(item.first, this->neighborhood_of);
			#ifdef DEBUG
			for (const auto& neighbor: this->neighbors_of.at(item.first)) {
				if (neighbor.first == error_cell) {
					continue;
				}
				if (
					neighbor.second[0] == 0
					and neighbor.second[1] == 0
					and neighbor.second[2] == 0
				) {
					std::cerr << __FILE__ << ":" << __LINE__
						<< "Invalid offset for neighbor " << neighbor.first
						<< " of cell " << item.first << std::endl;
					abort();
				}
			}
			#endif

			this->neighbors_to[item.first]
				= this->find_neighbors_to(item.first, this->neighborhood_to);
		}
		#ifdef DEBUG
		if (!this->verify_neighbors()) {
			std::cerr << __FILE__ << ":" << __LINE__
				<< " Neighbor lists are inconsistent"
				<< std::endl;
			abort();
		}
		#endif

		this->update_remote_neighbor_info();
		#ifdef DEBUG
		if (!this->verify_remote_neighbor_info()) {
			std::cerr << __FILE__ << ":" << __LINE__
				<< " Remote neighbor info is not consistent"
				<< std::endl;
			abort();
		}
		#endif

		this->recalculate_neighbor_update_send_receive_lists();

		return true;
	}


	/*!
	Updates user pin requests globally based on new_pin_requests.

	Must be called simultaneously on all processes.
	*/
	void update_pin_requests()
	{
		std::vector<uint64_t> new_pinned_cells, new_pinned_processes;

		new_pinned_cells.reserve(this->new_pin_requests.size());
		new_pinned_processes.reserve(this->new_pin_requests.size());
		for (std::unordered_map<uint64_t, uint64_t>::const_iterator
			item = this->new_pin_requests.begin();
			item != this->new_pin_requests.end();
			item++
		) {
			new_pinned_cells.push_back(item->first);
			new_pinned_processes.push_back(item->second);
		}

		std::vector<std::vector<uint64_t>> all_new_pinned_cells, all_new_pinned_processes;
		All_Gather()(new_pinned_cells, all_new_pinned_cells, this->comm);
		All_Gather()(new_pinned_processes, all_new_pinned_processes, this->comm);

		for (uint64_t process = 0; process < all_new_pinned_cells.size(); process++) {
			for (uint64_t i = 0; i < all_new_pinned_cells.at(process).size(); i++) {

				const uint64_t requested_process = all_new_pinned_processes[process][i];

				if (requested_process >= this->comm_size) {
					this->pin_requests.erase(all_new_pinned_cells[process][i]);
				} else {
					this->pin_requests[all_new_pinned_cells[process][i]] = requested_process;
				}

				#ifdef DEBUG
				if (this->cell_process.at(all_new_pinned_cells[process][i]) != process) {
					std::cerr << __FILE__ << ":" << __LINE__
						<< " Process " << process
						<< " tried pin cell " << all_new_pinned_cells[process][i]
						<< std::endl;
					exit(EXIT_FAILURE);
				}
				#endif
			}
		}

		this->new_pin_requests.clear();
	}


	/*!
	Repartitions cells across processes based on user requests and
	Zoltan if use_zoltan is true.

	Updates send & receive lists.
	*/
	void make_new_partition(const bool use_zoltan)
	{
		this->update_pin_requests();

		int
			partition_changed,
			global_id_size,
			local_id_size,
			number_to_receive,
			number_to_send,
			*sender_processes,
			*receiver_processes;

		ZOLTAN_ID_PTR
			global_ids_to_receive,
			local_ids_to_receive,
			global_ids_to_send,
			local_ids_to_send;

		if (use_zoltan && Zoltan_LB_Balance(
			this->zoltan,
			&partition_changed,
			&global_id_size,
			&local_id_size,
			&number_to_receive,
			&global_ids_to_receive,
			&local_ids_to_receive,
			&sender_processes,
			&number_to_send,
			&global_ids_to_send,
			&local_ids_to_send,
			&receiver_processes
			) != ZOLTAN_OK
		) {
			if (!this->no_load_balancing) {
				if (this->rank == 0) {
					std::cerr << "Zoltan_LB_Partition failed" << std::endl;
				}
				Zoltan_Destroy(&this->zoltan);
				// TODO: throw an exception instead
				abort();
			}

			#ifdef DEBUG
			// check that processes have the cells they're supposed to send
			for (int i = 0; i < number_to_send; i++) {
				if (this->cell_data.count(global_ids_to_send[i]) == 0) {
					std::cerr << __FILE__ << ":" << __LINE__
						<< " Cannot send cell " << global_ids_to_send[i]
						<< " to process " << receiver_processes[i]
						<< std::endl;
					abort();
				}
			}

			// check that cells to be received are on the sending process
			for (int i = 0; i < number_to_receive; i++) {
				if (this->cell_process.at(global_ids_to_receive[i]) != (uint64_t)sender_processes[i]) {
					std::cerr << __FILE__ << ":" << __LINE__
						<< " Cannot receive cell " << global_ids_to_receive[i]
						<< " from process " << sender_processes[i]
						<< std::endl;
					abort();
				}
			}
			#endif
		}

		this->added_cells.clear();
		this->removed_cells.clear();
		this->cells_to_receive.clear();
		this->cells_to_send.clear();

		/*
		Processes and the cells for which data has to be received by this process
		*/

		// migration from user
		for (std::unordered_map<uint64_t, uint64_t>::const_iterator
			pin_request = this->pin_requests.begin();
			pin_request != this->pin_requests.end();
			pin_request++
		) {
			const uint64_t current_process_of_cell = this->cell_process.at(pin_request->first);

			if (pin_request->second == this->rank
			&& current_process_of_cell != this->rank) {
				this->cells_to_receive[int(current_process_of_cell)].push_back(
					std::make_pair(pin_request->first, -1)
				);
				this->added_cells.insert(pin_request->first);
			}
		}

		// migration from Zoltan
		if (use_zoltan) {
			for (int i = 0; i < number_to_receive; i++) {

				// don't send / receive from self
				if ((uint64_t)sender_processes[i] == this->rank) {
					continue;
				}

				// skip user-migrated cells
				if (this->pin_requests.count(global_ids_to_receive[i]) > 0) {
					continue;
				}

				this->cells_to_receive[sender_processes[i]].push_back(
					std::make_pair(global_ids_to_receive[i], -1)
				);

				#ifdef DEBUG
				if (this->added_cells.count(global_ids_to_receive[i]) > 0) {
					std::cerr << __FILE__ << ":" << __LINE__
						<< " Cell " << global_ids_to_receive[i]
						<< " has already been received from process " << this->rank
						<< std::endl;
					abort();
				}
				#endif

				this->added_cells.insert(global_ids_to_receive[i]);
			}
		}

		// receive cells in known order and add message tags
		for (std::unordered_map<int, std::vector<std::pair<uint64_t, int>>>::iterator
			sender = this->cells_to_receive.begin();
			sender != this->cells_to_receive.end();
			sender++
		) {
			std::sort(sender->second.begin(), sender->second.end());

			for (unsigned int i = 0; i < sender->second.size(); i++) {
				const int tag = (int) i + 1;
				if (tag > (int) this->max_tag) {
					std::cerr << __FILE__ << ":" << __LINE__
						<< " Process " << this->rank
						<< ": Message tag would overflow for receiving cell " << sender->second[i].first
						<< " from process " << sender->first
						<< std::endl;
					abort();
				}
				sender->second[i].second = tag;
			}
		}


		/*
		Processes and the cells for which data has to be sent by this process
		*/

		// migration from user
		for (std::unordered_map<uint64_t, uint64_t>::const_iterator
			pin_request = this->pin_requests.begin();
			pin_request != this->pin_requests.end();
			pin_request++
		) {
			const uint64_t current_process_of_cell = this->cell_process.at(pin_request->first);
			const uint64_t destination_process = pin_request->second;

			if (destination_process != this->rank
			&& current_process_of_cell == this->rank) {
				this->cells_to_send[int(destination_process)].push_back(
					std::make_pair(pin_request->first, -1)
				);
				this->removed_cells.insert(pin_request->first);
			}
		}

		// migration from Zoltan
		if (use_zoltan) {
			for (int i = 0; i < number_to_send; i++) {

				// don't send / receive from self
				if ((uint64_t) receiver_processes[i] == this->rank) {
					continue;
				}

				// skip user-migrated cells
				if (this->pin_requests.count(global_ids_to_send[i]) > 0) {
					continue;
				}

				this->cells_to_send[receiver_processes[i]].push_back(
					std::make_pair(global_ids_to_send[i], -1)
				);

				#ifdef DEBUG
				if (this->removed_cells.count(global_ids_to_send[i]) > 0) {
					std::cerr << __FILE__ << ":" << __LINE__
						<< " Cell " << global_ids_to_send[i]
						<< " has already been sent from process " << this->rank
						<< std::endl;
					abort();
				}
				#endif

				this->removed_cells.insert(global_ids_to_send[i]);
			}

			Zoltan_LB_Free_Data(
				&global_ids_to_receive,
				&local_ids_to_receive,
				&sender_processes,
				&global_ids_to_send,
				&local_ids_to_send,
				&receiver_processes
			);
		}

		// send cells in known order and add message tags
		for (std::unordered_map<int, std::vector<std::pair<uint64_t, int>>>::iterator
			receiver = this->cells_to_send.begin();
			receiver != this->cells_to_send.end();
			receiver++
		) {
			std::sort(receiver->second.begin(), receiver->second.end());
			for (unsigned int i = 0; i < receiver->second.size(); i++) {
				const int tag = (int) i + 1;
				if (tag > (int) this->max_tag) {
					std::cerr << __FILE__ << ":" << __LINE__
						<< " Process " << this->rank
						<< ": Message tag would overflow for sending cell " << receiver->second[i].first
						<< " to process " << receiver->first
						<< std::endl;
					abort();
				}
				receiver->second[i].second = tag;
			}
		}
	}


	/*!
	Calculates what to send and where during a remote neighbor data update.

	Assumes up-to-date internal and user neighbor lists,
	clears previous send / receive lists.
	*/
	void recalculate_neighbor_update_send_receive_lists()
	{
		// clear previous lists
		this->cells_to_send.clear();
		this->cells_to_receive.clear();

		// only send a cell to a process once
		std::unordered_map<
			int, // process to send to / receive from
			std::unordered_set<uint64_t>
		> unique_cells_to_send, unique_cells_to_receive;

		// calculate new lists for neighbor data updates
		for (const uint64_t cell: this->local_cells_on_process_boundary) {

			#ifdef DEBUG
			if (cell != this->get_child(cell)) {
				std::cerr << __FILE__ << ":" << __LINE__
					<< " Cell " << cell << " has children"
					<< std::endl;
				abort();
			}

			if (this->neighbors_of.count(cell) == 0) {
				std::cerr << __FILE__ << ":" << __LINE__
					<< " No neighbor_of list for cell " << cell
					<< std::endl;
				abort();
			}

			if (this->neighbors_to.count(cell) == 0) {
				std::cerr << __FILE__ << ":" << __LINE__
					<< " No neighbor_to list for cell " << cell
					<< std::endl;
				abort();
			}
			#endif

			const int current_process = int(this->rank);

			// data must be received from neighbors_of
			for (const auto& neighbor_i: this->neighbors_of.at(cell)) {
				const auto& neighbor = neighbor_i.first;

				if (neighbor == error_cell) {
					continue;
				}

				const int other_process = int(this->cell_process.at(neighbor));

				if (other_process != current_process) {
					unique_cells_to_receive[other_process].insert(neighbor);
				}
			}

			// data must be sent to neighbors_to
			for (const auto& neighbor_i: this->neighbors_to.at(cell)) {
				const auto& neighbor = neighbor_i.first;

				if (neighbor == error_cell) {
					continue;
				}

				const int other_process = int(this->cell_process.at(neighbor));

				if (other_process != current_process) {
					unique_cells_to_send[other_process].insert(cell);
				}
			}
		}

		// populate final send list data structures and sort them
		for (const auto& receiver: unique_cells_to_send) {
			const int process = receiver.first;

			#ifdef DEBUG
			if ((uint64_t) process == this->rank) {
				std::cerr << __FILE__ << ":" << __LINE__
					<< " Process " << process << " would send to self"
					<< std::endl;
				abort();
			}
			#endif

			this->cells_to_send[process].reserve(receiver.second.size());

			for (const uint64_t cell: receiver.second) {
				this->cells_to_send.at(process).push_back(
					std::make_pair(cell, -1)
				);
			}

			if (this->cells_to_send.at(process).size() > 0) {
				std::sort(
					this->cells_to_send.at(process).begin(),
					this->cells_to_send.at(process).end()
				);
			}

			// sequential tags for messages: 1, 2, ...
			for (size_t i = 0; i < this->cells_to_send.at(process).size(); i++) {
				const int tag = (int) i + 1;
				if (tag > (int) this->max_tag) {
					const uint64_t cell = this->cells_to_send.at(process)[i].first;
					std::cerr << __FILE__ << ":" << __LINE__
						<< " Process " << this->rank
						<< ": Message tag would overflow for sending cell " << cell
						<< " to process " << process
						<< std::endl;
					abort();
				}
				this->cells_to_send.at(process)[i].second = tag;
			}
		}

		// populate final receive list data structures and sort them
		for (const auto& sender: unique_cells_to_receive) {
			const int process = sender.first;

			#ifdef DEBUG
			if ((uint64_t) process == this->rank) {
				std::cerr << __FILE__ << ":" << __LINE__
					<< " Process " << process << " would receive from self"
					<< std::endl;
				abort();
			}
			#endif

			this->cells_to_receive[process].reserve(sender.second.size());

			for (const uint64_t cell: sender.second) {
				this->cells_to_receive.at(process).push_back(
					std::make_pair(cell, -1)
				);
			}

			if (this->cells_to_receive.at(process).size() > 0) {
				std::sort(
					this->cells_to_receive.at(process).begin(),
					this->cells_to_receive.at(process).end()
				);
			}

			// sequential tags for messages: 1, 2, ...
			for (size_t i = 0; i < this->cells_to_receive.at(process).size(); i++) {
				const int tag = (int) i + 1;
				if (tag > (int) this->max_tag) {
					const uint64_t cell = this->cells_to_receive.at(process)[i].first;
					std::cerr << __FILE__ << ":" << __LINE__
						<< " Process " << this->rank
						<< ": Message tag would overflow for receiving cell " << cell
						<< " from process " << process
						<< std::endl;
					abort();
				}

				this->cells_to_receive.at(process)[i].second = tag;
			}
		}
		for (const auto& item: this->user_hood_of) {
			this->recalculate_neighbor_update_send_receive_lists(item.first);
		}
	}

	/*!
	Same as the version without an id but for user defined neighborhood.

	Updates send/receive lists of cells using only the given
	neighborhood id.
	*/
	void recalculate_neighbor_update_send_receive_lists(const int neighborhood_id)
	{
		#ifdef DEBUG
		if (this->user_local_cells_on_process_boundary.count(neighborhood_id) == 0) {
			std::cerr << __FILE__ << ":" << __LINE__
				<< " No neighborhood with id " << neighborhood_id
				<< std::endl;
			abort();
		}
		#endif

		// clear previous lists
		this->user_neigh_cells_to_send[neighborhood_id].clear();
		this->user_neigh_cells_to_receive[neighborhood_id].clear();

		std::unordered_map<int, std::unordered_set<uint64_t>>
			user_neigh_unique_sends,
			user_neigh_unique_receives;

		// calculate new lists for neighbor data updates
		for (const uint64_t cell: this->user_local_cells_on_process_boundary.at(neighborhood_id)) {

			#ifdef DEBUG
			if (cell != this->get_child(cell)) {
				std::cerr << __FILE__ << ":" << __LINE__
					<< " Cell " << cell << " has children"
					<< std::endl;
				abort();
			}
			#endif

			// data must be received from neighbors_of
			for (const auto& neighbor_i: this->user_neigh_of.at(neighborhood_id).at(cell)) {
				const auto& neighbor = neighbor_i.first;

				if (neighbor == error_cell) {
					continue;
				}

				if (this->cell_process.at(neighbor) != this->rank) {
					user_neigh_unique_receives[int(this->cell_process.at(neighbor))].insert(neighbor);
				}
			}

			// data must be sent to neighbors_to
			for (const auto& neighbor_i: this->user_neigh_to.at(neighborhood_id).at(cell)) {
				const auto& neighbor = neighbor_i.first;

				if (neighbor == error_cell) {
					continue;
				}

				if (this->cell_process.at(neighbor) != this->rank) {
					user_neigh_unique_sends[int(this->cell_process.at(neighbor))].insert(cell);
				}
			}
		}

		// populate final send list data structures and sort them
		for (std::unordered_map<int, std::unordered_set<uint64_t>>::const_iterator
			receiver = user_neigh_unique_sends.begin();
			receiver != user_neigh_unique_sends.end();
			receiver++
		) {
			const int receiving_process = receiver->first;

			std::vector<std::pair<uint64_t, int>>& current_cells_to_send
				= this->user_neigh_cells_to_send.at(neighborhood_id)[receiving_process];

			current_cells_to_send.reserve(receiver->second.size());

			for (const uint64_t cell: receiver->second) {
				current_cells_to_send.push_back(std::make_pair(cell, -1));
			}

			std::sort(current_cells_to_send.begin(), current_cells_to_send.end());

			// sequential tags for messages: 1, 2, ...
			for (unsigned int i = 0; i < current_cells_to_send.size(); i++) {
				const int tag = (int) i + 1;
				if (tag > (int) this->max_tag) {
					const uint64_t cell = current_cells_to_send[i].first;
					std::cerr << __FILE__ << ":" << __LINE__
						<< " Process " << this->rank
						<< ": Message tag would overflow for sending cell " << cell
						<< " to process " << receiving_process
						<< std::endl;
					abort();
				}

				current_cells_to_send[i].second = tag;
			}
		}

		// populate final receive list data structures and sort them
		for (std::unordered_map<int, std::unordered_set<uint64_t>>::const_iterator
			sender = user_neigh_unique_receives.begin();
			sender != user_neigh_unique_receives.end();
			sender++
		) {
			const int sending_process = sender->first;

			std::vector<std::pair<uint64_t, int>>& current_cells_to_receive
				= this->user_neigh_cells_to_receive[neighborhood_id][sending_process];

			current_cells_to_receive.reserve(sender->second.size());

			for (const uint64_t cell: sender->second) {
				current_cells_to_receive.push_back(std::make_pair(cell, -1));
			}

			std::sort(current_cells_to_receive.begin(), current_cells_to_receive.end());

			// sequential tags for messages: 1, 2, ...
			for (unsigned int i = 0; i < current_cells_to_receive.size(); i++) {
				const int tag = (int) i + 1;
				if (tag > (int) this->max_tag) {
					const uint64_t cell = current_cells_to_receive[i].first;
					std::cerr << __FILE__ << ":" << __LINE__
						<< " Process " << this->rank
						<< ": Message tag would overflow for receiving cell " << cell
						<< " from process " << sending_process
						<< std::endl;
					abort();
				}

				current_cells_to_receive[i].second = tag;
			}
		}
	}

public:
        void update_remote_cell_information(const std::vector<uint64_t> cells)
	{
	   for (uint i=0; i<cells.size(); i++) {
	     this->update_neighbors(cells[i]);
	   }
	   // also remote neighbor info of user neighborhoods
	   for (std::unordered_map<int, std::vector<Types<3>::neighborhood_item_t>>::const_iterator
		 item = this->user_hood_of.begin();
	         item != this->user_hood_of.end();
	         item++
	       ) {
	      for (uint i=0; i<cells.size(); i++) {
		 this->update_user_neighbors(cells[i],item->first);
	      }
	   }
           // update_remote_neighbor_info() and update_user_remote_neighbor_info() are
           // about which cells are actually remote or local so not touched here
	}

private:

	/*!
	Updates neighbor and neighbor_to lists around given cell's neighborhood.

	Does nothing in the following cases:
		- given cell doesn't exist in the grid
		- given cell has children
	Assumes that the refinement level difference between given cell and
	its neighborhood is no larger than 1.
	*/
	void update_neighbors(const uint64_t cell)
	{
		if (this->cell_process.count(cell) == 0) {
			return;
		}

		if (this->cell_process.at(cell) != this->rank) {
			return;
		}

		if (cell != this->get_child(cell)) {
			return;
		}

		this->neighbors_of.at(cell) = this->find_neighbors_of(cell, this->neighborhood_of);
		this->neighbors_to.at(cell) = this->find_neighbors_to(cell, this->neighborhood_to);

		#ifdef DEBUG
		if (
			!this->verify_neighbors(
				cell,
				this->neighborhood_of,
				this->neighborhood_to,
				this->neighbors_of,
				this->neighbors_to
			)
		) {
			std::cerr << __FILE__ << ":" << __LINE__
				<< " Neighbor update failed for cell " << cell
				<< " (child of " << this->get_parent(cell) << ")"
				<< std::endl;
			abort();
		}

		for (const auto& neighbor: this->neighbors_of.at(cell)) {
			if (neighbor.first == error_cell) {
				continue;
			}
			if (
				neighbor.second[0] == 0
				and neighbor.second[1] == 0
				and neighbor.second[2] == 0
			) {
				std::cerr << __FILE__ << ":" << __LINE__
					<< " Invalid offset of neighbor " << neighbor.first
					<< " for cell " << cell << std::endl;
				abort();
			}
		}
		#endif
	}


	/*!
	Updates the neighbors and _to of given cell based on given neighborhood.

	Does nothing in the following cases:
		- given cell doesn't exist in the grid
		- given cell has children
	Assumes that update_neighbors(cell) has been called prior to this.
	*/
	void update_user_neighbors(const uint64_t cell, const int neighborhood_id)
	{
		if (this->user_hood_of.count(neighborhood_id) == 0) {
			std::cerr << __FILE__ << ":" << __LINE__
				<< " No user neighborhood with id " << neighborhood_id
				<< std::endl;
			abort();
		}

		#ifdef DEBUG
		if (this->user_hood_to.count(neighborhood_id) == 0) {
			std::cerr << __FILE__ << ":" << __LINE__
				<< " No user neighborhood to with id " << neighborhood_id
				<< std::endl;
			abort();
		}
		#endif

		// find neighbors_of, should be in order given by user
		this->user_neigh_of[neighborhood_id][cell]
			= this->find_neighbors_of(cell, this->user_hood_of[neighborhood_id]);

		// find neighbors_to
		this->user_neigh_to[neighborhood_id][cell]
			= this->find_neighbors_to(cell, this->user_hood_to[neighborhood_id]);
	}


	/*!
	Updates the remote neighbor info of given cell on this process without children.

	Uses current neighbor lists.
	Does nothing if given cell doesn't exist on this process or has children
	*/
	void update_remote_neighbor_info(const uint64_t cell)
	{
		if (this->cell_data.count(cell) == 0) {
			return;
		}

		if (cell != this->get_child(cell)) {
			return;
		}

		// TODO: also update remote_cells_on_process_boundary
		this->local_cells_on_process_boundary.erase(cell);

		#ifdef DEBUG
		if (this->neighbors_of.count(cell) == 0) {
			std::cerr << __FILE__ << ":" << __LINE__
				<< " Neighbor list for cell " << cell
				<< " doesn't exist"
				<< std::endl;
			abort();
		}

		if (this->neighbors_to.count(cell) == 0) {
			std::cerr << __FILE__ << ":" << __LINE__
				<< " Neighbors_to list for cell " << cell
				<< " doesn't exist"
				<< std::endl;
			abort();
		}
		#endif

		// neighbors of given cell
		for (const auto& neighbor_i: this->neighbors_of.at(cell)) {
			const auto& neighbor = neighbor_i.first;

			if (neighbor == error_cell) {
				continue;
			}

			#ifdef DEBUG
			if (this->cell_process.count(neighbor) == 0) {
				std::cerr << __FILE__ << ":" << __LINE__
					<< " Neighbor " << neighbor
					<< " doesn't exist in cell_process"
					<< std::endl;
				abort();
			}
			#endif

			if (this->cell_process.at(neighbor) != this->rank) {
				this->local_cells_on_process_boundary.insert(cell);
				this->remote_cells_on_process_boundary.insert(neighbor);
			}
		}

		// cells with given cell as neighbor
		for (const auto& neighbor_to_i: this->neighbors_to.at(cell)) {
			const auto& neighbor_to = neighbor_to_i.first;

			#ifdef DEBUG
			if (this->cell_process.count(neighbor_to) == 0) {
				std::cerr << __FILE__ << ":" << __LINE__
					<< " Neighbor_to " << neighbor_to
					<< " doesn't exist in cell_process"
					<< std::endl;
				abort();
			}
			#endif

			if (this->cell_process.at(neighbor_to) != this->rank) {
				this->local_cells_on_process_boundary.insert(cell);
				this->remote_cells_on_process_boundary.insert(neighbor_to);
			}
		}

		#ifdef DEBUG
		if (!this->verify_remote_neighbor_info(cell)) {
			std::cerr << __FILE__ << ":" << __LINE__
				<< " Remote neighbor info for cell " << cell
				<< " is not consistent on rank " << this->rank
				<< std::endl;
			abort();
		}
		#endif
	}

	/*!
	Updates the remote neighbor info of given cell on this process without children.

	Uses current neighbor lists of neighborhood with given id.
	Does nothing if given cell doesn't exist on this process or has children.
	*/
	void update_user_remote_neighbor_info(const uint64_t cell, const int neighborhood_id)
	{
		if (this->cell_data.count(cell) == 0) {
			return;
		}

		if (cell != this->get_child(cell)) {
			return;
		}

		#ifdef DEBUG
		if (this->user_hood_of.count(neighborhood_id) == 0) {
			std::cerr << __FILE__ << ":" << __LINE__
				<< " No user neighborhood with id " << neighborhood_id
				<< std::endl;
			abort();
		}

		if (this->user_hood_to.count(neighborhood_id) == 0) {
			std::cerr << __FILE__ << ":" << __LINE__
				<< " No user neighborhood to with id " << neighborhood_id
				<< std::endl;
			abort();
		}

		if (this->user_neigh_of.count(neighborhood_id) == 0) {
			std::cerr << __FILE__ << ":" << __LINE__
				<< " No neighborhood with id " << neighborhood_id
				<< " in neighbor lists"
				<< std::endl;
			abort();
		}

		if (this->user_neigh_of.at(neighborhood_id).count(cell) == 0) {
			std::cerr << __FILE__ << ":" << __LINE__
				<< " No neighbor list with neighborhood id " << neighborhood_id
				<< " for cell " << cell
				<< std::endl;
			abort();
		}

		if (this->user_neigh_to.count(neighborhood_id) == 0) {
			std::cerr << __FILE__ << ":" << __LINE__
				<< " No neighborhood with id " << neighborhood_id
				<< " in neighbor_to lists"
				<< std::endl;
			abort();
		}

		if (this->user_neigh_to.at(neighborhood_id).count(cell) == 0) {
			std::cerr << __FILE__ << ":" << __LINE__
				<< " No neighbor_to list with neighborhood id " << neighborhood_id
				<< " for cell " << cell
				<< std::endl;
			abort();
		}
		#endif

		this->user_local_cells_on_process_boundary.at(neighborhood_id).erase(cell);

		// neighbors of given cell
		for (const auto& neighbor_i: this->user_neigh_of.at(neighborhood_id).at(cell)) {
			const auto& neighbor = neighbor_i.first;

			if (neighbor == 0) {
				continue;
			}

			#ifdef DEBUG
			if (this->cell_process.count(neighbor) == 0) {
				std::cerr << __FILE__ << ":" << __LINE__
					<< " Neighbor " << neighbor
					<< " doesn't exist in cell_process"
					<< std::endl;
				abort();
			}
			#endif

			if (this->cell_process.at(neighbor) != this->rank) {
				this->user_local_cells_on_process_boundary.at(neighborhood_id).insert(cell);
				this->user_remote_cells_on_process_boundary.at(neighborhood_id).insert(neighbor);
			}
		}

		// cells with given cell as neighbor
		for (const auto& neighbor_to_i: this->user_neigh_to.at(neighborhood_id).at(cell)) {
			const auto& neighbor_to = neighbor_to_i.first;

			#ifdef DEBUG
			if (neighbor_to == error_cell) {
				std::cerr << __FILE__ << ":" << __LINE__
					<< " Invalid cell in neighbor_to list of cell " << cell
					<< std::endl;
				abort();
			}

			if (this->cell_process.count(neighbor_to) == 0) {
				std::cerr << __FILE__ << ":" << __LINE__
					<< " Neighbor_to " << neighbor_to
					<< " doesn't exist in cell_process"
					<< std::endl;
				abort();
			}
			#endif

			if (this->cell_process.at(neighbor_to) != this->rank) {
				this->user_local_cells_on_process_boundary.at(neighborhood_id).insert(cell);
				this->user_remote_cells_on_process_boundary.at(neighborhood_id).insert(neighbor_to);
			}
		}

		#ifdef DEBUG
		if (!this->verify_remote_neighbor_info(cell)) {
			std::cerr << __FILE__ << ":" << __LINE__
				<< " Remote neighbor info for cell " << cell
				<< " is not consistent"
				<< std::endl;
			abort();
		}
		#endif
	}


	/*!
	Updates the remote neighbor info of all cells on this process without children.

	Uses current neighbor lists.
	*/
	void update_remote_neighbor_info()
	{
		// TODO this probably can't be optimized without
		// storing neighbor lists also for remote neighbors
		this->local_cells_on_process_boundary.clear();
		this->remote_cells_on_process_boundary.clear();

		for (const auto& item: this->cell_data) {

			if (item.first != this->get_child(item.first)) {
				continue;
			}

			this->update_remote_neighbor_info(item.first);

			#ifdef DEBUG
			if (!this->verify_remote_neighbor_info(item.first)) {
				std::cerr << __FILE__ << ":" << __LINE__
					<< " Remote neighbor info for cell " << item.first
					<< " is not consistent on rank " << this->rank
					<< std::endl;
				abort();
			}
			#endif
		}

		#ifdef DEBUG
		if (!this->verify_remote_neighbor_info()) {
			std::cerr << __FILE__ << ":" << __LINE__
				<< " Remote neighbor info is not consistent on rank " << this->rank
				<< std::endl;
			abort();
		}
		#endif
	}

	/*!
	Updates the remote neighbor info of all cells on this process without children.

	Uses current neighbor lists of neighborhood with given id.
	*/
	void update_user_remote_neighbor_info(const int neighborhood_id)
	{
		this->user_local_cells_on_process_boundary[neighborhood_id].clear();
		this->user_remote_cells_on_process_boundary[neighborhood_id].clear();

		for (const auto& item: this->cell_data) {

			if (item.first != this->get_child(item.first)) {
				continue;
			}

			this->update_user_remote_neighbor_info(item.first, neighborhood_id);

			#ifdef DEBUG
			if (!this->verify_remote_neighbor_info(item.first)) {
				std::cerr << __FILE__ << ":" << __LINE__
					<< " Remote neighbor info for cell " << item.first
					<< " is not consistent"
					<< std::endl;
				abort();
			}
			#endif
		}

		#ifdef DEBUG
		if (!this->verify_remote_neighbor_info()) {
			std::cerr << __FILE__ << ":" << __LINE__
				<< " Remote neighbor info is not consistent"
				<< std::endl;
			abort();
		}
		#endif
	}


	/*!
	Returns true if cell1 considers cell2 as a neighbor, even
	*/
	bool is_neighbor(const uint64_t cell1, const uint64_t cell2, const std::array<int,3> dims = {2,0,1}) const
	{
		#ifdef DEBUG
		if (cell1 == 0) {
			std::cerr << __FILE__ << ":" << __LINE__ << " Invalid cell1 given." << std::endl;
			abort();
		}

		if (cell1 > this->mapping.get_last_cell()) {
			std::cerr << __FILE__ << ":" << __LINE__ << " Impossible cell1 given." << std::endl;
			abort();
		}

		if (cell2 == 0) {
			std::cerr << __FILE__ << ":" << __LINE__ << " Invalid cell2 given." << std::endl;
			abort();
		}

		if (cell2 > this->mapping.get_last_cell()) {
			std::cerr << __FILE__ << ":" << __LINE__ << " Impossible cell2 given." << std::endl;
			abort();
		}
		#endif

		const Types<3>::indices_t indices1 = this->mapping.get_indices(cell1);
		const int refinement_level = this->mapping.get_refinement_level(cell1);

		// Walk through the whole neighborhood and look for our target cell
		for(int x=-(int)this->neighborhood_length; x<= (int)this->neighborhood_length; x++) {
			for(int y=-(int)this->neighborhood_length; y<= (int)this->neighborhood_length; y++) {
				for(int z=-(int)this->neighborhood_length; z<= (int)this->neighborhood_length; z++) {
					if(x==0 && y==0 && z==0) {
						continue;
					}

					// Look in neighbors_of
					std::set<uint64_t> neighborsHere = find_cells_at_offset(indices1, cell1, refinement_level, {x,y,z}, {2,0,1});
					if(neighborsHere.count(cell2) > 0) {
						return true;
					}

					// Look in neighbors_to
					neighborsHere = find_cells_at_offset(indices1, cell1, refinement_level, {-x,-y,-z}, {1,0,2});
					if(neighborsHere.count(cell2) > 0) {
						return true;
					}
				}
			}
		}

		// Not found.
		return false;

	}


	/*!
	Given a cell that exists and has children returns one of the children.

	Returns the given cell if it doesn't have children or error_cell if the cell doesn't exist.
	*/
	uint64_t get_child(const uint64_t cell) const
	{
		if (this->cell_process.count(cell) == 0) {
			return error_cell;
		}

		const int refinement_level = this->mapping.get_refinement_level(cell);

		// given cell cannot have children
		if (refinement_level == this->mapping.get_maximum_refinement_level()) {
			return cell;
		}

		const uint64_t child = this->mapping.get_cell_from_indices(
			this->mapping.get_indices(cell),
			refinement_level + 1
		);

		if (this->cell_process.count(child) > 0) {
			return child;
		}

		return cell;
	}


	/*!
	Enforces maximum refinement level difference between neighbors.

	Adds new cells to cells_to_refine in order to enforce maximum refinement
	level difference of max_ref_lvl_diff between neighbors (also across processes).
	After this function cells_to_refine will contain the refines of all processes.
	*/
	void induce_refines()
	{
		std::vector<uint64_t> new_refines(this->cells_to_refine.begin(), this->cells_to_refine.end());
		while (All_Reduce()(new_refines.size(), this->comm) > 0) {

			std::vector<std::vector<uint64_t>> all_new_refines;
			All_Gather()(new_refines, all_new_refines, this->comm);
			new_refines.clear();

			std::unordered_set<uint64_t> unique_induced_refines;

			// induced refines from cells on this process *and* remote neighbors
			for (unsigned int process = 0; process < this->comm_size; process++) {
				for (const uint64_t refined: all_new_refines.at(process)) {

					// Skip remote cells that are not remote neighbors.
					if (process != this->rank && this->remote_cells_on_process_boundary.count(refined)==0) {
						continue;
					}

					// from the inside out, refine local neighbors that are too large
					for(int dist=1; dist<=(int)this->get_neighborhood_length(); dist++) {

						std::set<uint64_t> to_be_induced;
						for(int x=-dist; x<= dist; x++) {
							for(int y=-dist; y<=dist; y++) {
								for(int z=-dist; z<=dist; z++) {
									if(x==0 && y==0 && z==0) {
										continue;
									}

									if(abs(x) < dist && abs(y) < dist && abs(z) < dist) {
										// Skip re-doing the inner neighbours that we
										// already handled in the previous iteration
										continue;
									}

									Types<3>::neighborhood_item_t offsets({x,y,z});
									Types<3>::indices_t indices = this->mapping.get_indices(refined);

									// Forward path (neighbors_of)
									to_be_induced.merge(find_speculative_induced_refines(indices,refined,
												this->mapping.get_refinement_level(refined)+1,
												all_new_refines.at(this->rank),
												offsets));

									// Backward path (neighbors_to)
									to_be_induced.merge(find_speculative_induced_refines(indices,refined,
												this->mapping.get_refinement_level(refined)+1,
												all_new_refines.at(this->rank),
												offsets, {1,0,2}));
								}
							}
						}

						// Include all local induced refines in our new list
						int count=0;
						for(const auto inducee : to_be_induced) {
							if(!is_local(inducee)) {
								continue;
							}

							if (this->cells_to_refine.count(inducee) == 0) {
								unique_induced_refines.insert(inducee);
								count++;
							}
						}
					}
				}
			}

			all_new_refines.clear();

			new_refines.insert(
				new_refines.end(),
				unique_induced_refines.begin(),
				unique_induced_refines.end()
			);
			this->cells_to_refine.insert(
				unique_induced_refines.begin(),
				unique_induced_refines.end()
			);
			unique_induced_refines.clear();
		}

		// add refines from all processes to cells_to_refine
		std::vector<uint64_t> refines(this->cells_to_refine.begin(), this->cells_to_refine.end());
		std::vector<std::vector<uint64_t>> all_refines;
		All_Gather()(refines, all_refines, this->comm);

		for (unsigned int process = 0; process < this->comm_size; process++) {
			this->cells_to_refine.insert(all_refines[process].begin(), all_refines[process].end());
		}

	}


	/*!
	Sends the numbers in s to all other processes and adds the numbers sent by all others to s.
	*/
	void all_to_all_set(std::unordered_set<uint64_t>& s)
	{
		std::vector<uint64_t> local_s(s.begin(), s.end());

		std::vector<std::vector<uint64_t>> all_s;
		All_Gather()(local_s, all_s, this->comm);

		for (const auto& i: all_s) {
			for (const uint64_t cell: i) {
				s.insert(cell);
			}
		}
	}


	/*!
	Overrides local unrefines based on global refines.

	Removes cells from cells_to_unrefine in order to enforce maximum refinement level
	difference of one between neighbors.
	cells_to_refine must be identical between processes.
	After this function cells_to_unrefine will contain the unrefines of all processes.
	*/
	void override_unrefines()
	{
		using std::to_string;

		this->all_to_all_set(this->cells_not_to_unrefine);

		// unrefines that were not overridden
		std::unordered_set<uint64_t> final_unrefines;

		// don't unrefine if...
		for (const uint64_t unrefined: this->cells_to_unrefine) {

			bool can_unrefine = true;

			// ...any sibling cannot be
			const uint64_t parent = this->get_parent(unrefined);
			const std::vector<uint64_t> siblings = this->get_all_children(parent);

			for (const uint64_t sibling: siblings) {
				if (this->cells_to_refine.count(sibling) > 0
				|| this->cells_not_to_unrefine.count(sibling) > 0) {
					can_unrefine = false;
					break;
				}
			}

			if (!can_unrefine) {
				continue;
			}

			// ...parent of unrefined wouldn't fulfill requirements
			const int refinement_level = this->mapping.get_refinement_level(parent);

			#ifdef DEBUG
			if (parent == 0) {
				std::cerr << __FILE__ << ":" << __LINE__ << " Invalid parent" << std::endl;
				abort();
			}

			if (refinement_level < 0) {
				std::cerr << __FILE__ << ":" << __LINE__
					<< " Invalid refinement level for parent"
					<< std::endl;
				abort();
			}
			#endif

			const auto neighbors
				= this->find_neighbors_of(
					parent,
					this->neighborhood_of,
					true
				);

			for (const auto& neighbor_i: neighbors) {
				const auto& neighbor = neighbor_i.first;

				const int neighbor_ref_lvl = this->mapping.get_refinement_level(neighbor);

				if (neighbor_ref_lvl == refinement_level + this->max_ref_lvl_diff
				&& this->cells_to_refine.count(neighbor) > 0) {
					can_unrefine = false;
					break;
				}
			}

			if (can_unrefine) {
				final_unrefines.insert(unrefined);
			}
		}
		this->cells_to_unrefine.clear();
		this->cells_not_to_unrefine.clear();

		// add unrefines from all processes to cells_to_unrefine
		std::vector<uint64_t> unrefines(final_unrefines.begin(), final_unrefines.end());
		std::vector<std::vector<uint64_t>> all_unrefines;
		All_Gather()(unrefines, all_unrefines, this->comm);

		for (unsigned int process = 0; process < all_unrefines.size(); process++) {
			this->cells_to_unrefine.insert(
				all_unrefines[process].begin(),
				all_unrefines[process].end()
			);
		}

		#ifdef DEBUG
		// check that maximum refinement level difference between future neighbors <= 1
		for (const uint64_t unrefined: this->cells_to_unrefine) {

			if (unrefined != this->get_child(unrefined)) {
				std::cerr << __FILE__ << ":" << __LINE__
					<< " Cell " << unrefined
					<< " has children"
					<< std::endl;
				abort();
			}

			if (this->cell_process.count(unrefined) == 0) {
				std::cerr << __FILE__ << ":" << __LINE__
					<< " Cell " << unrefined
					<< " to be unrefined doesn't exist"
					<< std::endl;
				abort();
			}

			if (this->cell_process.at(unrefined) == this->rank
			&& this->cell_data.count(unrefined) == 0) {
				std::cerr << __FILE__ << ":" << __LINE__
					<< " Cell " << unrefined
					<< " to be unrefined has no data"
					<< std::endl;
				abort();
			}

			const int ref_lvl = this->mapping.get_refinement_level(unrefined);

			// neighbors_of
			const auto neighbors
				= this->find_neighbors_of(
					this->get_parent(unrefined),
					this->neighborhood_of,
					true
				);

			for (const auto& neighbor_i: neighbors) {
				const auto& neighbor = neighbor_i.first;

				if (neighbor == 0) {
					continue;
				}

				const int neighbor_ref_lvl = this->mapping.get_refinement_level(neighbor);

				if (neighbor_ref_lvl > ref_lvl) {
					std::cerr << __FILE__ << ":" << __LINE__
						<< " Neighbor " << neighbor
						<< " of cell that will be unrefined (" << unrefined
						<< ", ref lvl " << ref_lvl
						<< ") has too large refinement level: " << neighbor_ref_lvl
						<< std::endl;
					abort();
				}

				if (neighbor_ref_lvl == ref_lvl
				&& this->cells_to_refine.count(neighbor) > 0) {
					std::cerr << __FILE__ << ":" << __LINE__
						<< " Neighbor " << neighbor
						<< " of cell that will be unrefined (" << unrefined
						<< ", ref lvl " << ref_lvl
						<< ") is identical in size and will be refined"
						<< std::endl;
					abort();
				}
			}
		}

		if (!this->is_consistent()) {
			std::cerr << __FILE__ << ":" << __LINE__ << " Grid isn't consistent" << std::endl;
			abort();
		}
		#endif
	}


	/*!
	Removes cells from local cells_to_refine based on all dont_refines.
	*/
	void override_refines()
	{
		using std::to_string;

		// spread dont_refines accross processes and neighborhoods
		std::unordered_set<uint64_t> new_donts, donts, old_donts;
		do {
			donts = new_donts;
			new_donts.clear();

			donts.insert(this->cells_not_to_refine.cbegin(), this->cells_not_to_refine.cend());
			this->cells_not_to_refine.clear();

			for (const auto& cell: donts) {
				std::set<uint64_t> all_neighbors;

				const auto* const neighs_of = this->get_neighbors_of(cell);
				if (neighs_of != nullptr) {
					for (const auto& n: *neighs_of) {
						all_neighbors.insert(n.first);
					}
				}

				const auto* const neighs_to = this->get_neighbors_to(cell);
				if (neighs_to != nullptr) {
					for (const auto& n: *neighs_to) {
						all_neighbors.insert(n.first);
					}
				}

				const auto ref_lvl = this->mapping.get_refinement_level(cell);
				for (const auto& neighbor: all_neighbors) {
					if (old_donts.count(neighbor) > 0 or donts.count(neighbor) > 0) {
						continue;
					}

					const auto neigh_ref_lvl = this->mapping.get_refinement_level(neighbor);
					if (neigh_ref_lvl > ref_lvl) {
						new_donts.insert(neighbor);
					}
				}
			}
			old_donts.insert(donts.cbegin(), donts.cend());
			donts.clear();

			this->all_to_all_set(new_donts);
		} while (new_donts.size() > 0);

		this->cells_not_to_refine = old_donts;
		this->all_to_all_set(this->cells_not_to_refine);

		for (const auto& cell: this->cells_not_to_refine) {
			this->cells_to_refine.erase(cell);
		}

		std::vector<uint64_t> refines(this->cells_to_refine.cbegin(), this->cells_to_refine.cend());
		std::vector<std::vector<uint64_t>> all_refines;
		All_Gather()(refines, all_refines, this->comm);

		// We can't collect refines from all processes, since induce_refines() wants only local refines
		this->cells_to_refine.clear();
		for (unsigned int process = 0; process < this->comm_size; process++) {
			for (auto i : all_refines[process]) {
				if (is_local(i)) {
					this->cells_to_refine.insert(i);
				}
			}
		}

		#ifdef DEBUG
		// check that maximum refinement level difference between future neighbors <= 1
		for (const uint64_t refined: this->cells_to_refine) {

			if (refined != this->get_child(refined)) {
				std::cerr << __FILE__ << ":" << __LINE__
					<< " Cell " << refined
					<< " has children"
					<< std::endl;
				abort();
			}

			if (this->cell_process.count(refined) == 0) {
				std::cerr << __FILE__ << ":" << __LINE__
					<< " Cell " << refined
					<< " to be refined doesn't exist"
					<< std::endl;
				abort();
			}

			if (this->cell_process.at(refined) == this->rank
			&& this->cell_data.count(refined) == 0) {
				std::cerr << __FILE__ << ":" << __LINE__
					<< " Cell " << refined
					<< " to be refined has no data"
					<< std::endl;
				abort();
			}
		}

		if (!this->is_consistent()) {
			std::cerr << __FILE__ << ":" << __LINE__ << " Grid isn't consistent" << std::endl;
			abort();
		}
		#endif
	}


	/*!
	Starts user data transfers between processes based on cells_to_send and cells_to_receive.

	User data arriving to this process is saved in given destination except when using boost
	and sending all cells in one message in which case the destination is actually used by
	wait_user_data_transfer_receives(...).
	*/
	bool start_user_data_transfers(
		std::unordered_map<uint64_t, Cell_Data>& destination,
		const std::unordered_map<int, std::vector<std::pair<uint64_t, int>>>& receive_item,
		const std::unordered_map<int, std::vector<std::pair<uint64_t, int>>>& send_item,
		const int neighborhood_id
	) {
		bool ret_val = true;

		if (!this->start_user_data_receives(destination, receive_item, neighborhood_id)) {
			ret_val = false;
		}

		if (!this->start_user_data_sends(send_item, neighborhood_id)) {
			ret_val = false;
		}

		return ret_val;
	}


	/*!
	Posts MPI_Irecvs for start_user_data_transfers().
	*/
	bool start_user_data_receives(
		std::unordered_map<uint64_t, Cell_Data>& destination,
		const std::unordered_map<int, std::vector<std::pair<uint64_t, int>>>& receive_item,
		const int neighborhood_id
	) {
		for(const auto& sender : receive_item) {
			const int sending_process = sender.first;
			const size_t number_of_receives = sender.second.size();

			#ifdef DEBUG
			if (sending_process == (int) this->rank
			&& number_of_receives > 0) {
				std::cerr << __FILE__ << ":" << __LINE__
					<< " Process " << this->rank
					<< " trying to transfer to self"
					<< std::endl;
				abort();
			}
			#endif

			int ret_val = -1;

			if (this->send_single_cells) {

				for(const auto& item : sender.second) {
					const uint64_t cell = item.first;

					if (destination.count(cell) == 0) {
						destination[cell];
					}

					this->receive_requests[sending_process].push_back(MPI_Request());

					void* address = NULL;
					int count = -1;
					MPI_Datatype user_datatype = MPI_DATATYPE_NULL;

					std::tie(
						address,
						count,
						user_datatype
					) = detail::get_cell_mpi_datatype(
						destination.at(cell),
						cell,
						sending_process,
						(int) this->rank,
						true,
						neighborhood_id
					);

					const bool is_named_datatype = Is_Named_Datatype()(user_datatype);

					if (!is_named_datatype) {
						ret_val = MPI_Type_commit(&user_datatype);
						if (ret_val != MPI_SUCCESS) {
							std::cerr << __FILE__ << ":" << __LINE__
								<< " MPI_Type_commit failed on process " << this->rank
								<< ", for datatype of cell " << cell
								<< " with returned buffer address " << address
								<< " and returned count " << count
								<< ": " << Error_String()(ret_val)
								<< std::endl;
							abort();
						}
					}

					ret_val = MPI_Irecv(
						address,
						count,
						user_datatype,
						sending_process,
						item.second,
						this->comm,
						&(this->receive_requests[sending_process].back())
					);

					if (ret_val != MPI_SUCCESS) {
						std::cerr << __FILE__ << ":" << __LINE__
							<< " MPI_Irecv failed on process " << this->rank
							<< ", for cell " << cell
							<< ", from process " << sending_process
							<< ": " << Error_String()(ret_val)
							<< std::endl;
						abort();
					}

					if (!is_named_datatype) {
						ret_val = MPI_Type_free(&user_datatype);
						if (ret_val != MPI_SUCCESS) {
							std::cerr << __FILE__ << ":" << __LINE__
								<< " MPI_Type_free failed on process " << this->rank
								<< ", for a derived datatype of cell " << cell
								<< ": " << Error_String()(ret_val)
								<< std::endl;
							abort();
						}
					}
				}

			} else { // if this->send_single_cells

				// reserve space for incoming user data in this end
				// TODO: move into a separate function callable by user
				for (size_t i = 0; i < number_of_receives; i++) {
					const uint64_t cell = sender.second[i].first;
					if (destination.count(cell) == 0) {
						destination[cell];
					}
				}

				// get mpi transfer info from cells
				std::vector<void*> addresses(number_of_receives, NULL);
				std::vector<int> counts(number_of_receives, -1);
				std::vector<MPI_Datatype> datatypes(number_of_receives, MPI_DATATYPE_NULL);

				for (size_t i = 0; i < number_of_receives; i++) {
					const uint64_t cell = sender.second[i].first;

					std::tie(
						addresses[i],
						counts[i],
						datatypes[i]
					) = detail::get_cell_mpi_datatype(
						destination.at(cell),
						cell,
						sending_process,
						(int) this->rank,
						true,
						neighborhood_id
					);
				}

				// get displacements in bytes for incoming user data
				std::vector<MPI_Aint> displacements(number_of_receives, 0);
				for (size_t i = 0; i < number_of_receives; i++) {
					displacements[i] = (uint8_t*) addresses[i] - (uint8_t*) addresses[0];
				}

				MPI_Datatype receive_datatype;
				ret_val = MPI_Type_create_struct(
					(int) number_of_receives,
					&counts[0],
					&displacements[0],
					&datatypes[0],
					&receive_datatype
				);
				if (ret_val != MPI_SUCCESS) {
					std::cerr << __FILE__ << ":" << __LINE__
						<< " MPI_Type_create_struct failed for process " << this->rank
						<< ": " << Error_String()(ret_val)
						<< std::endl;
					abort();
				}

				ret_val = MPI_Type_commit(&receive_datatype);
				if (ret_val != MPI_SUCCESS) {
					std::cerr << __FILE__ << ":" << __LINE__
						<< " MPI_Type_commit failed for process " << this->rank
						<< ": " << Error_String()(ret_val)
						<< std::endl;
					abort();
				}

				this->receive_requests[sending_process].push_back(MPI_Request());

				ret_val = MPI_Irecv(
					addresses[0],
					1,
					receive_datatype,
					sending_process,
					0,
					this->comm,
					&(this->receive_requests[sending_process].back())
				);
				if (ret_val != MPI_SUCCESS) {
					std::cerr << __FILE__ << ":" << __LINE__
						<< " MPI_Irecv failed for process " << this->rank
						<< ", source process " << sending_process
						<< ": " << Error_String()(ret_val)
						<< std::endl;
					abort();
				}

				MPI_Type_free(&receive_datatype);
				for (auto& type: datatypes) {
					if (!Is_Named_Datatype()(type)) {
						ret_val = MPI_Type_free(&type);
						if (ret_val != MPI_SUCCESS) {
							std::cerr << __FILE__ << ":" << __LINE__
								<< " MPI_Type_free failed on process " << this->rank
								<< ", for a derived datatype of user data: "
								<< Error_String()(ret_val)
								<< std::endl;
							abort();
						}
					}
				}
			}
		}

		return true;
	}


	/*!
	Posts MPI_Isends for start_user_data_transfers().
	*/
	bool start_user_data_sends(
		const std::unordered_map<int, std::vector<std::pair<uint64_t, int>>>& send_item,
		const int neighborhood_id
	) {
		int ret_val = -1;


		for(const auto& receiver : send_item) {
			const int receiving_process = receiver.first;
			const size_t number_of_sends = receiver.second.size();

			#ifdef DEBUG
			if (receiving_process == (int) this->rank
			&& number_of_sends > 0) {
				std::cerr << __FILE__ << ":" << __LINE__
					<< " Trying to transfer to self"
					<< std::endl;
				abort();
			}
			#endif

			if (this->send_single_cells) {

				for(const auto& item : receiver.second) {
					const uint64_t cell = item.first;

					this->send_requests[receiving_process].push_back(MPI_Request());

					void* address = NULL;
					int count = -1;
					MPI_Datatype user_datatype = MPI_DATATYPE_NULL;

					std::tie(
						address,
						count,
						user_datatype
					) = detail::get_cell_mpi_datatype(
						this->cell_data.at(cell),
						cell,
						(int) this->rank,
						receiving_process,
						false,
						neighborhood_id
					);

					const bool is_named_datatype = Is_Named_Datatype()(user_datatype);

					if (!is_named_datatype) {
						ret_val = MPI_Type_commit(&user_datatype);
						if (ret_val != MPI_SUCCESS) {
							std::cerr << __FILE__ << ":" << __LINE__
								<< " MPI_Type_commit failed on process " << this->rank
								<< ", for datatype of cell " << cell
								<< " with returned buffer address " << address
								<< " and returned count " << count
								<< ": " << Error_String()(ret_val)
								<< std::endl;
							abort();
						}
					}

					ret_val = MPI_Isend(
						address,
						count,
						user_datatype,
						receiving_process,
						item.second,
						this->comm,
						&(this->send_requests[receiving_process].back())
					);

					if (ret_val != MPI_SUCCESS) {
						std::cerr << __FILE__ << ":" << __LINE__
							<< " MPI_Isend failed on process " << this->rank
							<< ", for cell " << cell
							<< ", to process " << receiving_process
							<< ": " << Error_String()(ret_val)
							<< std::endl;
						abort();
					}

					if (!is_named_datatype) {
						ret_val = MPI_Type_free(&user_datatype);
						if (ret_val != MPI_SUCCESS) {
							std::cerr << __FILE__ << ":" << __LINE__
								<< " MPI_Type_free failed on process " << this->rank
								<< ", for a derived datatype of cell " << cell
								<< ": " << Error_String()(ret_val)
								<< std::endl;
							abort();
						}
					}
				}

			} else { // if this->send_single_cells

				// get mpi transfer info from cells
				std::vector<void*> addresses(number_of_sends, NULL);
				std::vector<int> counts(number_of_sends, -1);
				std::vector<MPI_Datatype> datatypes(number_of_sends, MPI_DATATYPE_NULL);

				for (size_t i = 0; i < number_of_sends; i++) {
					const uint64_t cell = receiver.second[i].first;

					std::tie(
						addresses[i],
						counts[i],
						datatypes[i]
					) = detail::get_cell_mpi_datatype(
						this->cell_data.at(cell),
						cell,
						(int) this->rank,
						receiving_process,
						false,
						neighborhood_id
					);
				}

				// get displacements in bytes for outgoing user data
				std::vector<MPI_Aint> displacements(number_of_sends, 0);
				for (size_t i = 0; i < number_of_sends; i++) {
					displacements[i] = (uint8_t*) addresses[i] - (uint8_t*) addresses[0];
				}

				MPI_Datatype send_datatype;

				ret_val = MPI_Type_create_struct(
					(int) number_of_sends,
					&counts[0],
					&displacements[0],
					&datatypes[0],
					&send_datatype
				);
				if (ret_val != MPI_SUCCESS) {
					std::cerr << __FILE__ << ":" << __LINE__
						<< " MPI_Type_create_struct failed for process " << this->rank
						<< ": " << Error_String()(ret_val)
						<< std::endl;
					abort();
				}

				MPI_Type_commit(&send_datatype);
				if (ret_val != MPI_SUCCESS) {
					std::cerr << __FILE__ << ":" << __LINE__
						<< " MPI_Type_commit failed for process " << this->rank
						<< ": " << Error_String()(ret_val)
						<< std::endl;
					abort();
				}

				this->send_requests[receiving_process].push_back(MPI_Request());

				ret_val = MPI_Isend(
					addresses[0],
					1,
					send_datatype,
					receiving_process,
					0,
					this->comm,
					&(this->send_requests[receiving_process].back())
				);
				if (ret_val != MPI_SUCCESS) {
					std::cerr << __FILE__ << ":" << __LINE__
						<< " MPI_Isend failed from process " << this->rank
						<< ", target process " <<receiving_process
						<< ": " << Error_String()(ret_val)
						<< std::endl;
					abort();
				}

				MPI_Type_free(&send_datatype);
				for (auto& type: datatypes) {
					if (!Is_Named_Datatype()(type)) {
						ret_val = MPI_Type_free(&type);
						if (ret_val != MPI_SUCCESS) {
							std::cerr << __FILE__ << ":" << __LINE__
								<< " MPI_Type_free failed on process " << this->rank
								<< ", for a derived datatype of user data: "
								<< Error_String()(ret_val)
								<< std::endl;
							abort();
						}
					}
				}
			}
		}

		return true;
	}


	/*!
	Waits for the receives of user data transfers between processes to complete.

	User data arriving to this process is saved in given destination.
	*/
	bool wait_user_data_transfer_receives()
	{
		bool success = true;
		int ret_val = -1;

		// Collate all requests into one list, and wait for all in one go.
		std::vector<MPI_Request> allRequests;
		for( const auto& process : this->receive_requests) {
			allRequests.insert(allRequests.end(), process.second.begin(), process.second.end());
		}
		std::vector<MPI_Status> statuses;
		statuses.resize(allRequests.size());
		ret_val = MPI_Waitall(allRequests.size(), &allRequests[0], &(statuses[0]));
		if (ret_val != MPI_SUCCESS) {
			for (const auto& status: statuses) {
				if (status.MPI_ERROR != MPI_SUCCESS) {
					success = false;
					std::cerr << __FILE__ << ":" << __LINE__
						<< " MPI receive failed from process " << status.MPI_SOURCE
						<< " with tag " << status.MPI_TAG
						<< std::endl;
				}
			}
		}

		this->receive_requests.clear();

		return success;
	}


	/*!
	Waits for the sends of user data transfers between processes to complete.
	*/
	bool wait_user_data_transfer_sends()
	{
		bool success = true;
		int ret_val = -1;

		// Collate all requests into one list, and wait for all in one go.
		std::vector<MPI_Request> allRequests;
		for( const auto& process : this->send_requests) {
			allRequests.insert(allRequests.end(), process.second.begin(), process.second.end());
		}
		std::vector<MPI_Status> statuses;
		statuses.resize(allRequests.size());
		ret_val = MPI_Waitall(allRequests.size(), &allRequests[0], &(statuses[0]));

		if (ret_val != MPI_SUCCESS) {
			for (const auto& status: statuses) {
				if (status.MPI_ERROR != MPI_SUCCESS) {
					std::cerr << __FILE__ << ":" << __LINE__
						<< " MPI receive failed from process " << status.MPI_SOURCE
						<< " with tag " << status.MPI_TAG
						<< std::endl;
					success = false;
				}
			}
		}

		this->send_requests.clear();

		return success;
	}

public:
	/*!
	Returns true if cells with given index properties overlap.

	Sizes are also given in indices.
	*/
	bool indices_overlap(const uint64_t index1, const uint64_t size1, const uint64_t index2, const uint64_t size2) const
	{
		#ifdef DEBUG
		if (
			index1 >= this->length.get()[0] * (uint64_t(1) << this->mapping.get_maximum_refinement_level())
			and index1 >= this->length.get()[1] * (uint64_t(1) << this->mapping.get_maximum_refinement_level())
			and index1 >= this->length.get()[2] * (uint64_t(1) << this->mapping.get_maximum_refinement_level())
		) {
			std::cerr << __FILE__ << ":" << __LINE__ << " Invalid index1 given" << std::endl;
			exit(EXIT_FAILURE);
		}

		if (
			index2 >= this->length.get()[0] * (uint64_t(1) << this->mapping.get_maximum_refinement_level())
			and index2 >= this->length.get()[1] * (uint64_t(1) << this->mapping.get_maximum_refinement_level())
			and index2 >= this->length.get()[2] * (uint64_t(1) << this->mapping.get_maximum_refinement_level())
		) {
			std::cerr << __FILE__ << ":" << __LINE__ << " Invalid index2 given" << std::endl;
			exit(EXIT_FAILURE);
		}

		if (size1 > (uint64_t(1) << this->mapping.get_maximum_refinement_level())) {
			std::cerr << __FILE__ << ":" << __LINE__ << " Invalid size1 given" << std::endl;
			exit(EXIT_FAILURE);
		}

		if (size2 > (uint64_t(1) << this->mapping.get_maximum_refinement_level())) {
			std::cerr << __FILE__ << ":" << __LINE__ << " Invalid size2 given" << std::endl;
			exit(EXIT_FAILURE);
		}
		#endif

		if (index1 + size1 > index2 && index1 < index2 + size2) {
			return true;
		} else {
			return false;
		}
	}

private:
	/*!
	Same as the uint64_t version but in 3d, returns true only if all indices overlap.
	*/
	bool indices_overlap(const Types<3>::indices_t indices1, const uint64_t size1, const Types<3>::indices_t indices2, const uint64_t size2) const
	{
		for (int i = 0; i < 3; i++) {
			if (indices1[i] + size1 <= indices2[i] || indices1[i] >= indices2[i] + size2) {
				return false;
			}
		}
		return true;
	}

	/*!
	Returns true if x indices of given cells overlap, even if they don't exist
	*/
	bool x_indices_overlap(const uint64_t cell1, const uint64_t cell2) const
	{
		if (cell1 == error_cell) {
			std::cerr << __FILE__ << ":" << __LINE__ << std::endl;
			abort();
		}
		if (cell1 > this->mapping.get_last_cell()) {
			std::cerr << __FILE__ << ":" << __LINE__ << std::endl;
			abort();
		}
		if (cell2 == error_cell) {
			std::cerr << __FILE__ << ":" << __LINE__ << std::endl;
			abort();
		}
		if (cell2 > this->mapping.get_last_cell()) {
			std::cerr << __FILE__ << ":" << __LINE__ << std::endl;
			abort();
		}

		const uint64_t index1 = this->get_x_index(cell1);
		const uint64_t index2 = this->get_x_index(cell2);
		const uint64_t size1 = this->mapping.get_cell_length_in_indices(cell1);
		const uint64_t size2 = this->mapping.get_cell_length_in_indices(cell2);

		return this->indices_overlap(index1, size1, index2, size2);
	}

	/*!
	Returns true if y indices of given cells overlap, even if they don't exist
	*/
	bool y_indices_overlap(const uint64_t cell1, const uint64_t cell2) const
	{
		if (cell1 == error_cell) {
			std::cerr << __FILE__ << ":" << __LINE__ << std::endl;
			abort();
		}
		if (cell1 > this->mapping.get_last_cell()) {
			std::cerr << __FILE__ << ":" << __LINE__ << std::endl;
			abort();
		}
		if (cell2 == error_cell) {
			std::cerr << __FILE__ << ":" << __LINE__ << std::endl;
			abort();
		}
		if (cell2 > this->mapping.get_last_cell()) {
			std::cerr << __FILE__ << ":" << __LINE__ << std::endl;
			abort();
		}

		const uint64_t index1 = this->get_y_index(cell1);
		const uint64_t index2 = this->get_y_index(cell2);
		const uint64_t size1 = this->mapping.get_cell_length_in_indices(cell1);
		const uint64_t size2 = this->mapping.get_cell_length_in_indices(cell2);

		return this->indices_overlap(index1, size1, index2, size2);
	}

	/*!
	Returns true if z indices of given cells overlap, even if they don't exist
	*/
	bool z_indices_overlap(const uint64_t cell1, const uint64_t cell2) const
	{
		if (cell1 == error_cell) {
			std::cerr << __FILE__ << ":" << __LINE__ << std::endl;
			abort();
		}
		if (cell1 > this->mapping.get_last_cell()) {
			std::cerr << __FILE__ << ":" << __LINE__ << std::endl;
			abort();
		}
		if (cell2 == error_cell) {
			std::cerr << __FILE__ << ":" << __LINE__ << std::endl;
			abort();
		}
		if (cell2 > this->mapping.get_last_cell()) {
			std::cerr << __FILE__ << ":" << __LINE__ << std::endl;
			abort();
		}

		const uint64_t index1 = this->get_z_index(cell1);
		const uint64_t index2 = this->get_z_index(cell2);
		const uint64_t size1 = this->mapping.get_cell_length_in_indices(cell1);
		const uint64_t size2 = this->mapping.get_cell_length_in_indices(cell2);

		return this->indices_overlap(index1, size1, index2, size2);
	}


	/*!
	Returns the number of directions in which given cells' indices overlap
	Returns 0 if even one of given cells doesn't exist
	*/
	int overlapping_indices(const uint64_t cell1, const uint64_t cell2) const
	{
		#ifdef DEBUG
		if (cell1 == error_cell) {
			std::cerr << __FILE__ << ":" << __LINE__ << " Invalid cell given" << std::endl;
			abort();
		}
		if (cell2 == error_cell) {
			std::cerr << __FILE__ << ":" << __LINE__ << " Invalid cell given" << std::endl;
			abort();
		}

		if (cell1 > this->mapping.get_last_cell()) {
			std::cerr << __FILE__ << ":" << __LINE__ << " Invalid cell given" << std::endl;
			abort();
		}
		if (cell2 > this->mapping.get_last_cell()) {
			std::cerr << __FILE__ << ":" << __LINE__ << " Invalid cell given" << std::endl;
			abort();
		}
		#endif

		if (this->cell_process.count(cell1) == 0 || this->cell_process.count(cell2) == 0) {
			return 0;
		}

		const Types<3>::indices_t indices1 = this->mapping.get_indices(cell1);
		const Types<3>::indices_t indices2 = this->mapping.get_indices(cell2);

		const uint64_t size1 = this->mapping.get_cell_length_in_indices(cell1);
		const uint64_t size2 = this->mapping.get_cell_length_in_indices(cell2);

		int ret = 0;
		if (this->indices_overlap(indices1[0], size1, indices2[0], size2)) {
			ret++;
		}
		if (this->indices_overlap(indices1[1], size1, indices2[1], size2)) {
			ret++;
		}
		if (this->indices_overlap(indices1[2], size1, indices2[2], size2)) {
			ret++;
		}

		return ret;
	}

public:
	/*!
	Returns the smallest existing cell at given indices between given refinement levels inclusive.

	Returns error_cell if no cell between given refinement ranges exists or an index is outside of
	the grid or minimum_refinement_level > maximum_refinement_level.
	*/
	uint64_t get_existing_cell(
		const Types<3>::indices_t& indices,
		const int minimum_refinement_level,
		const int maximum_refinement_level
	) const
	{
		if (indices[0] >= this->length.get()[0] * (uint64_t(1) << this->mapping.get_maximum_refinement_level())) {
			return error_cell;
		}

		if (indices[1] >= this->length.get()[1] * (uint64_t(1) << this->mapping.get_maximum_refinement_level())) {
			return error_cell;
		}

		if (indices[2] >= this->length.get()[2] * (uint64_t(1) << this->mapping.get_maximum_refinement_level())) {
			return error_cell;
		}

		if (minimum_refinement_level > maximum_refinement_level) {
			return error_cell;
		}

		int average_refinement_level
			= (maximum_refinement_level + minimum_refinement_level) / 2;

		const uint64_t average_cell
			= this->mapping.get_cell_from_indices(indices, average_refinement_level);

		// use binary search recursively (assumes that all cells refine to 8 children)
		if (this->cell_process.count(average_cell) == 0) {

			// search for larger cell
			if (average_refinement_level > minimum_refinement_level) {

				uint64_t larger_cell
					= this->get_existing_cell(
						indices,
						minimum_refinement_level,
						average_refinement_level - 1
					);

				if (this->cell_process.count(larger_cell) == 0) {
					return error_cell;
				} else {
					return larger_cell;
				}
			} else {
				return error_cell;
			}
		} else {
			// search for smaller cell
			if (average_refinement_level < maximum_refinement_level) {
				uint64_t smaller_cell
					= this->get_existing_cell(
						indices,
						average_refinement_level + 1,
						maximum_refinement_level
					);

				if (this->cell_process.count(smaller_cell) == 0) {
					return average_cell;
				} else {
					return smaller_cell;
				}
			} else {
				return average_cell;
			}
		}
	}

private:
	/*!
	Updates this->cells_rw and this->neighbors_rw.
	*/
	void update_cell_pointers()
	{
		this->cells_rw.clear();
		this->neighbors_rw.clear();

		this->cells_rw.reserve(this->cell_data.size());
		// at least this much should be needed
		this->neighbors_rw.reserve(2 * this->cell_data.size());

		size_t nr_inner = 0, nr_outer = 0, nr_remote = 0;

		std::vector<uint64_t> ordered_cells;
		ordered_cells.reserve(this->cell_data.size());

		// local cells without remote neighbors
		for (const auto& item: this->cell_data) {
			if (this->local_cells_on_process_boundary.count(item.first) > 0) {
				continue;
			}
			ordered_cells.push_back(item.first);
			nr_inner++;
		}
		// local cells with remote neighbor(s)
		for (const auto& item: this->cell_data) {
			if (this->local_cells_on_process_boundary.count(item.first) == 0) {
				continue;
			}
			ordered_cells.push_back(item.first);
			nr_outer++;
		}

		/*
		Cannot store iterators to neighbors_rw vector while
		adding items, fill out iterators from this after
		cell loop.

		[0] == number of previous cells' neighbors
		[1] == number of only neighbors_of items
		[2] == number of both neighbors_of and _to items
		[3] == number of only neighbors_to items
		*/
		std::vector<std::array<size_t, 4>> nr_neighbors(ordered_cells.size());

		for (size_t i = 0; i < ordered_cells.size(); i++) {
			nr_neighbors[i][0] = this->neighbors_rw.size();

			const auto cell = ordered_cells[i];
			if (cell == error_cell) {
				std::cerr << __FILE__ "(" << __LINE__ << ")" << std::endl;
				abort();
			}

			Cells_Item new_cells_item{};
			new_cells_item.id = cell;
			if (this->cell_data.count(cell) == 0) {
				std::cerr << __FILE__ "(" << __LINE__ << ")" << std::endl;
				abort();
			}
			new_cells_item.data = this->operator[](cell);
			// call user-defined update function(s)
			new_cells_item.update_caller(*this, new_cells_item, Additional_Cell_Items()...);
			this->cells_rw.push_back(std::move(new_cells_item));

			/*
			Prepare data for creating cell's neighbor iterators
			*/
			const auto
				*neighbors_of = this->get_neighbors_of(cell),
				*neighbors_to = this->get_neighbors_to(cell);
			if (neighbors_of == nullptr) {
				throw std::runtime_error("No neighbors of list.");
			}
			if (neighbors_to == nullptr) {
				throw std::runtime_error("No neighbors to list.");
			}
			#ifdef DEBUG
			for (const auto& neighbor: *neighbors_of) {
				if (neighbor.first == error_cell) {
					continue;
				}
				if (
					neighbor.second[0] == 0
					and neighbor.second[1] == 0
					and neighbor.second[2] == 0
				) {
					std::cerr << __FILE__ "(" << __LINE__ << "): "
						<< "Invalid offset for neighbor " << neighbor.first
						<< " of cell " << cell << std::endl;
					abort();
				}
			}
			#endif

			std::set<uint64_t> ids_of, ids_to;
			for (const auto& n: *neighbors_of) {
				if (n.first != error_cell) {
					ids_of.insert(n.first);
				}
			}
			for (const auto& n: *neighbors_to) {
				if (n.first != error_cell) {
					ids_to.insert(n.first);
				}
			}
			ids_of.erase(error_cell);
			ids_to.erase(error_cell);

			std::set<uint64_t> only_neighbors_of, only_neighbors_to, neighbors_both;

			std::set_difference(
				ids_of.cbegin(), ids_of.cend(),
				ids_to.cbegin(), ids_to.cend(),
				std::inserter(only_neighbors_of, only_neighbors_of.begin())
			);
			nr_neighbors[i][1] = only_neighbors_of.size();

			std::set_intersection(
				ids_of.cbegin(), ids_of.cend(),
				ids_to.cbegin(), ids_to.cend(),
				std::inserter(neighbors_both, neighbors_both.begin())
			);
			nr_neighbors[i][2] = neighbors_both.size();

			std::set_difference(
				ids_to.cbegin(), ids_to.cend(),
				ids_of.cbegin(), ids_of.cend(),
				std::inserter(only_neighbors_to, only_neighbors_to.begin())
			);
			nr_neighbors[i][3] = only_neighbors_to.size();

			// add cell's neighbors
			std::map<uint64_t, std::array<int, 4>> all_neighbors;
			for (const auto& n: *neighbors_of) {
				if (n.first == error_cell) {
					continue;
				}
				if (all_neighbors.count(n.first) > 0) {
					continue;
				}
				all_neighbors[n.first] = n.second;
			}
			for (const auto& n: *neighbors_to) {
				if (n.first == error_cell) {
					continue;
				}
				if (all_neighbors.count(n.first) > 0) {
					continue;
				}
				all_neighbors[n.first] = n.second;
			}

			for (const auto& neighbor_id: only_neighbors_of) {
				const auto& offsets = all_neighbors.at(neighbor_id);
				Neighbors_Item item{};
				item.id = neighbor_id;
				item.data = this->operator[](item.id);
				item.x = offsets[0];
				item.y = offsets[1];
				item.z = offsets[2];
				item.denom = offsets[3];
				// call user-defined update function(s)
				item.update_caller(*this, this->cells_rw.back(), item, Additional_Neighbor_Items()...);
				this->neighbors_rw.push_back(std::move(item));
				#ifdef DEBUG
				if (
					this->neighbors_rw[this->neighbors_rw.size() - 1].x == 0
					and this->neighbors_rw[this->neighbors_rw.size() - 1].y == 0
					and this->neighbors_rw[this->neighbors_rw.size() - 1].z == 0
				) {
					std::cerr << __FILE__ "(" << __LINE__ << "): "
						<< "Invalid offset saved for neighbor " << item.id
						<< " of cell " << cell << std::endl;
					abort();
				}
				#endif
			}
			for (const auto& neighbor_id: neighbors_both) {
				const auto& offsets = all_neighbors.at(neighbor_id);
				Neighbors_Item item{};
				item.id = neighbor_id;
				item.data = this->operator[](item.id);
				item.x = offsets[0];
				item.y = offsets[1];
				item.z = offsets[2];
				item.denom = offsets[3];
				item.update_caller(*this, this->cells_rw.back(), item, Additional_Neighbor_Items()...);
				this->neighbors_rw.push_back(std::move(item));
				#ifdef DEBUG
				if (
					this->neighbors_rw[this->neighbors_rw.size() - 1].x == 0
					and this->neighbors_rw[this->neighbors_rw.size() - 1].y == 0
					and this->neighbors_rw[this->neighbors_rw.size() - 1].z == 0
				) {
					std::cerr << __FILE__ "(" << __LINE__ << "): "
						<< "Invalid offset saved for neighbor " << item.id
						<< " of cell " << cell << ": " << item.x
						<< ", " << item.y << ", " << item.z << std::endl;
					abort();
				}
				#endif
			}
			for (const auto& neighbor_id: only_neighbors_to) {
				const auto& offsets = all_neighbors.at(neighbor_id);
				Neighbors_Item item{};
				item.id = neighbor_id;
				item.data = this->operator[](item.id);
				item.x = offsets[0];
				item.y = offsets[1];
				item.z = offsets[2];
				item.denom = offsets[3];
				item.update_caller(*this, this->cells_rw.back(), item, Additional_Neighbor_Items()...);
				this->neighbors_rw.push_back(std::move(item));
			}
		}

		for (size_t i = 0; i < this->cells_rw.size(); i++) {
			this->cells_rw[i].neighbors_of.begin_ =
			this->cells_rw[i].neighbors_of.end_   =
			this->cells_rw[i].neighbors_to.begin_ =
			this->cells_rw[i].neighbors_to.end_   = this->neighbors.cbegin();
			std::advance(
				this->cells_rw[i].neighbors_of.begin_,
				nr_neighbors[i][0]
			);
			std::advance(
				this->cells_rw[i].neighbors_of.end_,
				nr_neighbors[i][0] + nr_neighbors[i][1] + nr_neighbors[i][2]
			);
			std::advance(
				this->cells_rw[i].neighbors_to.begin_,
				nr_neighbors[i][0] + nr_neighbors[i][1]
			);
			std::advance(
				this->cells_rw[i].neighbors_to.end_,
				nr_neighbors[i][0] + nr_neighbors[i][1] + nr_neighbors[i][2] + nr_neighbors[i][3]
			);
		}

		// TODO: add remote cells with local neighbor(s)

		// update iterators
		this->inner_cells.begin_  =
		this->inner_cells.end_    =
		this->outer_cells.begin_  =
		this->outer_cells.end_    =
		this->local_cells.begin_  =
		this->local_cells.end_    =
		this->remote_cells.begin_ =
		this->remote_cells.end_   = this->cells.cbegin();

		std::advance(this->inner_cells.end_, nr_inner);
		std::advance(this->outer_cells.begin_, nr_inner);
		std::advance(this->outer_cells.end_, nr_inner + nr_outer);
		std::advance(this->local_cells.end_, nr_inner + nr_outer);
		std::advance(this->remote_cells.begin_, nr_inner + nr_outer);
		std::advance(this->remote_cells.end_, nr_inner + nr_outer + nr_remote);
	}


	/*!
	Returns the number of values needed to represent the coordinate of a cell
	*/
	static int get_grid_dimensionality(void* /*data*/, int* error)
	{
		*error = ZOLTAN_OK;
		return 3;
	}


	/*!
	Fills geom_vec with the coordinates of cells given in global_id
	*/
	static void fill_with_cell_coordinates(
		void *data,
		int /*global_id_size*/,
		int /*local_id_size*/,
		int number_of_cells,
		ZOLTAN_ID_PTR global_ids,
		ZOLTAN_ID_PTR /*local_ids*/,
		int /*number_of_dimensions*/,
		double *geom_vec,
		int *error
	) {
		Dccrg<
			Cell_Data,
			Geometry,
			std::tuple<Additional_Cell_Items...>,
			std::tuple<Additional_Neighbor_Items...>
		>* dccrg_instance = reinterpret_cast<
			Dccrg<
				Cell_Data,
				Geometry,
				std::tuple<Additional_Cell_Items...>,
				std::tuple<Additional_Neighbor_Items...>
			>*
		>(data);
		*error = ZOLTAN_OK;

		for (int i = 0; i < number_of_cells; i++) {
			uint64_t cell = uint64_t(global_ids[i]);
			if (dccrg_instance->cell_data.count(cell) == 0) {
				*error = ZOLTAN_FATAL;
				std::cerr << "Process " << dccrg_instance->rank
					<< ": Zoltan wanted the coordinates of a non-existing cell " << cell
					<< std::endl;
				return;
			}

			const std::array<double, 3> coordinate
				= dccrg_instance->geometry.get_center(cell);

			geom_vec[3 * i + 0] = coordinate[0];
			geom_vec[3 * i + 1] = coordinate[1];
			geom_vec[3 * i + 2] = coordinate[2];
		}
	}


	/*!
	Returns the number of cells on this process
	*/
	static int get_number_of_cells(void* data, int* error)
	{
		Dccrg<
			Cell_Data,
			Geometry,
			std::tuple<Additional_Cell_Items...>,
			std::tuple<Additional_Neighbor_Items...>
		>* dccrg_instance = reinterpret_cast<
			Dccrg<
				Cell_Data,
				Geometry,
				std::tuple<Additional_Cell_Items...>,
				std::tuple<Additional_Neighbor_Items...>
			>*
		>(data);
		*error = ZOLTAN_OK;
		return int(dccrg_instance->cell_data.size());
	}


	/*!
	Writes all cell ids on this process to the global_ids array
	*/
	static void fill_cell_list(
		void* data,
		int /*global_id_size*/,
		int /*local_id_size*/,
		ZOLTAN_ID_PTR global_ids,
		ZOLTAN_ID_PTR /*local_ids*/,
		int number_of_weights_per_object,
		float* object_weights,
		int* error
	) {
		Dccrg<
			Cell_Data,
			Geometry,
			std::tuple<Additional_Cell_Items...>,
			std::tuple<Additional_Neighbor_Items...>
		>* dccrg_instance = reinterpret_cast<
			Dccrg<
				Cell_Data,
				Geometry,
				std::tuple<Additional_Cell_Items...>,
				std::tuple<Additional_Neighbor_Items...>
			>*
		>(data);
		*error = ZOLTAN_OK;

		int i = 0;
		for (const auto& item: dccrg_instance->cell_data) {

			#ifdef DEBUG
			if (item.first == 0) {
				std::cerr << "User data exist for an illegal cell" << std::endl;
				abort();
			}
			#endif

			global_ids[i] = item.first;

			if (number_of_weights_per_object > 0) {
				if (dccrg_instance->cell_weights.count(item.first) > 0) {
					object_weights[i] = float(dccrg_instance->cell_weights.at(item.first));
				} else {
					object_weights[i] = 1;
				}
			}

			i++;
		}
	}


	/*!
	Writes the number of neighbors into number_of_neighbors for all cells given in global_ids.
	*/
	static void fill_number_of_neighbors_for_cells(
		void* data,
		int /*global_id_size*/,
		int /*local_id_size*/,
		int number_of_cells,
		ZOLTAN_ID_PTR global_ids,
		ZOLTAN_ID_PTR /*local_ids*/,
		int* number_of_neighbors,
		int* error
	) {
		Dccrg<
			Cell_Data,
			Geometry,
			std::tuple<Additional_Cell_Items...>,
			std::tuple<Additional_Neighbor_Items...>
		>* dccrg_instance = reinterpret_cast<
			Dccrg<
				Cell_Data,
				Geometry,
				std::tuple<Additional_Cell_Items...>,
				std::tuple<Additional_Neighbor_Items...>
			>*
		>(data);
		*error = ZOLTAN_OK;

		for (int i = 0; i < number_of_cells; i++) {
			uint64_t cell = uint64_t(global_ids[i]);
			if (dccrg_instance->cell_data.count(cell) == 0) {
				*error = ZOLTAN_FATAL;
				std::cerr << "Process " << dccrg_instance->rank
					<< ": Zoltan wanted the number of neighbors of a non-existing cell " << cell
					<< std::endl;
				return;
			}

			number_of_neighbors[i] = 0;
			for (const auto& neighbor_i: dccrg_instance->neighbors_of.at(cell)) {
				const auto& neighbor = neighbor_i.first;
				if (neighbor != 0
				/* Zoltan 3.501 crashes in hierarchial
				if a cell is a neighbor to itself */
				&& neighbor != cell) {
					number_of_neighbors[i]++;
				}
			}
		}
	}


	/*!
	Writes neighbor lists of given cells into neighbors, etc.
	*/
	static void fill_neighbor_lists(
		void* data,
		int /*global_id_size*/,
		int /*local_id_size*/,
		int number_of_cells,
		ZOLTAN_ID_PTR global_ids,
		ZOLTAN_ID_PTR /*local_ids*/,
		int* number_of_neighbors,
		ZOLTAN_ID_PTR neighbors,
		int* processes_of_neighbors,
		int number_of_weights_per_edge,
		float* edge_weights, int* error
	) {
		Dccrg<
			Cell_Data,
			Geometry,
			std::tuple<Additional_Cell_Items...>,
			std::tuple<Additional_Neighbor_Items...>
		>* dccrg_instance = reinterpret_cast<
			Dccrg<
				Cell_Data,
				Geometry,
				std::tuple<Additional_Cell_Items...>,
				std::tuple<Additional_Neighbor_Items...>
			>*
		>(data);
		*error = ZOLTAN_OK;

		int current_neighbor_number = 0;
		for (int i = 0; i < number_of_cells; i++) {
			uint64_t cell = uint64_t(global_ids[i]);
			if (dccrg_instance->cell_data.count(cell) == 0) {
				*error = ZOLTAN_FATAL;
				std::cerr << "Process " << dccrg_instance->rank
					<< ": Zoltan wanted neighbor list of a non-existing cell " << cell
					<< std::endl;
				return;
			}

			number_of_neighbors[i] = 0;

			for (const auto& neighbor_i: dccrg_instance->neighbors_of.at(cell)) {
				const auto& neighbor = neighbor_i.first;

				if (neighbor == 0
				/* Zoltan 3.501 crashes in hierarchial
				if a cell is a neighbor to itself */
				|| neighbor == cell) {
					continue;
				}

				number_of_neighbors[i]++;

				neighbors[current_neighbor_number] = neighbor;
				processes_of_neighbors[current_neighbor_number]
					= int(dccrg_instance->cell_process.at(neighbor));

				// weight of edge from cell to *neighbor
				if (number_of_weights_per_edge > 0) {
					edge_weights[current_neighbor_number] = 1.0;
				}

				current_neighbor_number++;
			}
		}
	}


	/*!
	Writes the number of hyperedges (self + one per neighbor cell) in the grid for all cells on this process.
	*/
	static void fill_number_of_hyperedges(
		void* data,
		int* number_of_hyperedges,
		int* number_of_connections,
		int* format, int* error
	) {
		Dccrg<
			Cell_Data,
			Geometry,
			std::tuple<Additional_Cell_Items...>,
			std::tuple<Additional_Neighbor_Items...>
		>* dccrg_instance = reinterpret_cast<
			Dccrg<
				Cell_Data,
				Geometry,
				std::tuple<Additional_Cell_Items...>,
				std::tuple<Additional_Neighbor_Items...>
			>*
		>(data);
		*error = ZOLTAN_OK;

		*number_of_hyperedges = int(dccrg_instance->cell_data.size());
		*format = ZOLTAN_COMPRESSED_EDGE;

		*number_of_connections = 0;
		for (const auto& item: dccrg_instance->cell_data) {

			(*number_of_connections)++;

			for (const auto& neighbor_i: dccrg_instance->neighbors_of.at(item.first)) {
				const auto& neighbor = neighbor_i.first;
				if (neighbor != 0
				/* Zoltan 3.501 crashes in hierarchial
				if a cell is a neighbor to itself */
				&& neighbor != item.first) {
					(*number_of_connections)++;
				}
			}
		}
	}


	/*!
	Writes the hypergraph in compressed edge format
	*/
	static void fill_hyperedge_lists(
		void* data,
		int /*global_id_size*/,
		int number_of_hyperedges,
		int number_of_connections,
		int format,
		ZOLTAN_ID_PTR hyperedges,
		int* hyperedge_connection_offsets,
		ZOLTAN_ID_PTR connections,
		int* error
	) {
		Dccrg<
			Cell_Data,
			Geometry,
			std::tuple<Additional_Cell_Items...>,
			std::tuple<Additional_Neighbor_Items...>
		>* dccrg_instance = reinterpret_cast<
			Dccrg<
				Cell_Data,
				Geometry,
				std::tuple<Additional_Cell_Items...>,
				std::tuple<Additional_Neighbor_Items...>
			>*
		>(data);
		*error = ZOLTAN_OK;

		if (format != ZOLTAN_COMPRESSED_EDGE) {
			std::cerr << "Only compressed edge format supported for hypergraph partitioning"
				<< std::endl;
			*error = ZOLTAN_FATAL;
			return;
		}

		if ((unsigned int) number_of_hyperedges != dccrg_instance->cell_data.size()) {
			std::cerr << "Zoltan is expecting wrong number of hyperedges: " << number_of_hyperedges
				<< " instead of " << dccrg_instance->cell_data.size()
				<< std::endl;
			*error = ZOLTAN_FATAL;
			return;
		}

		int i = 0;
		int connection_number = 0;
		for (const auto& item: dccrg_instance->cell_data) {

			hyperedges[i] = item.first;
			hyperedge_connection_offsets[i] = connection_number;

			// add a connection to the cell itself from its hyperedge
			connections[connection_number++] = item.first;

			for (const auto& neighbor_i: dccrg_instance->neighbors_of.at(item.first)) {
				const auto& neighbor = neighbor_i.first;
				if (neighbor == 0
				/* Zoltan 3.501 crashes in hierarchial
				if a cell is a neighbor to itself */
				|| neighbor == item.first) {
					continue;
				}

				connections[connection_number++] = neighbor;
			}

			i++;
		}

		if (connection_number != number_of_connections) {
			std::cerr << "Zoltan is expecting wrong number of connections from hyperedges: "
				<< number_of_connections
				<< " instead of " << connection_number
				<< std::endl;
			*error = ZOLTAN_FATAL;
			return;
		}
	}


	/*!
	Writes the number of hyperedge weights (one per hyperedge) on this process
	*/
	static void fill_number_of_edge_weights(void* data, int* number_of_edge_weights, int* error)
	{
		Dccrg<
			Cell_Data,
			Geometry,
			std::tuple<Additional_Cell_Items...>,
			std::tuple<Additional_Neighbor_Items...>
		>* dccrg_instance = reinterpret_cast<
			Dccrg<
				Cell_Data,
				Geometry,
				std::tuple<Additional_Cell_Items...>,
				std::tuple<Additional_Neighbor_Items...>
			>*
		>(data);
		*error = ZOLTAN_OK;

		*number_of_edge_weights = int(dccrg_instance->cell_data.size());
		return;
	}


	/*!
	Writes hyperedge weights (one per hyperedge) on this process
	*/
	static void fill_edge_weights(
		void* data,
		int /*global_id_size*/,
		int /*local_id_size*/,
		int number_of_hyperedges,
		int number_of_weights_per_hyperedge,
		ZOLTAN_ID_PTR hyperedges,
		ZOLTAN_ID_PTR /*hyperedges_local_ids*/,
		float* hyperedge_weights,
		int* error
	) {
		Dccrg<
			Cell_Data,
			Geometry,
			std::tuple<Additional_Cell_Items...>,
			std::tuple<Additional_Neighbor_Items...>
		>* dccrg_instance = reinterpret_cast<
			Dccrg<
				Cell_Data,
				Geometry,
				std::tuple<Additional_Cell_Items...>,
				std::tuple<Additional_Neighbor_Items...>
			>*
		>(data);
		*error = ZOLTAN_OK;

		if ((unsigned int) number_of_hyperedges != dccrg_instance->cell_data.size()) {
			std::cerr
				<< "Zoltan is expecting wrong number of hyperedges: " << number_of_hyperedges
				<< " instead of " << dccrg_instance->cell_data.size()
				<< std::endl;
			*error = ZOLTAN_FATAL;
			return;
		}

		int i = 0;
		for (const auto& item: dccrg_instance->cell_data) {

			hyperedges[i] = item.first;

			if (number_of_weights_per_hyperedge > 0) {
				int number_of_hyperedges = 0;

				for (const auto& neighbor_i: dccrg_instance->neighbors_of.at(item.first)) {
					const auto neighbor = neighbor_i.first;
					if (neighbor != 0
					/* Zoltan 3.501 crashes in hierarchial
					if a cell is a neighbor to itself (periodic grid) */
					&& neighbor != item.first) {
						number_of_hyperedges++;
					}
				}

				hyperedge_weights[i] = float(1.0 * number_of_hyperedges);
			}

			i++;
		}
	}


	/*!
	Returns the number of hierarchies to use for load balancing.
	*/
	static int get_number_of_load_balancing_hierarchies(void* data, int* error)
	{
		Dccrg<
			Cell_Data,
			Geometry,
			std::tuple<Additional_Cell_Items...>,
			std::tuple<Additional_Neighbor_Items...>
		>* dccrg_instance = reinterpret_cast<
			Dccrg<
				Cell_Data,
				Geometry,
				std::tuple<Additional_Cell_Items...>,
				std::tuple<Additional_Neighbor_Items...>
			>*
		>(data);
		*error = ZOLTAN_OK;
		return int(dccrg_instance->processes_per_part.size());
	}


	/*!
	Returns the part number of this process on given hierarchy level of load balancing.
	*/
	static int get_part_number(void* data, int level, int* error)
	{
		Dccrg<
			Cell_Data,
			Geometry,
			std::tuple<Additional_Cell_Items...>,
			std::tuple<Additional_Neighbor_Items...>
		>* dccrg_instance = reinterpret_cast<
			Dccrg<
				Cell_Data,
				Geometry,
				std::tuple<Additional_Cell_Items...>,
				std::tuple<Additional_Neighbor_Items...>
			>*
		>(data);

		if (level < 0 || level >= int(dccrg_instance->processes_per_part.size())) {
			std::cerr
				<< "Zoltan wanted a part number for an invalid hierarchy level (should be [0, "
				<< dccrg_instance->processes_per_part.size() - 1
				<< "]): " << level
				<< std::endl;
			*error = ZOLTAN_FATAL;
			return -1;
		} else {
			*error = ZOLTAN_OK;
		}

		int process = int(dccrg_instance->rank);
		int part;

		for (int i = 0; i <= level; i++) {
			part = process / dccrg_instance->processes_per_part[i];
			process %= dccrg_instance->processes_per_part[i];
		}

		return part;
	}


	/*!
	Sets the partitioning options of given zoltan instance for given level.
	*/
	static void set_partitioning_options(
		void* data,
		int level,
		struct Zoltan_Struct* zz,
		int* error
	) {
		if (zz == NULL) {
			std::cerr << "Zoltan gave a NULL pointer for zz" << std::endl;
			*error = ZOLTAN_FATAL;
			return;
		}

		Dccrg<
			Cell_Data,
			Geometry,
			std::tuple<Additional_Cell_Items...>,
			std::tuple<Additional_Neighbor_Items...>
		>* dccrg_instance = reinterpret_cast<
			Dccrg<
				Cell_Data,
				Geometry,
				std::tuple<Additional_Cell_Items...>,
				std::tuple<Additional_Neighbor_Items...>
			>*
		>(data);

		if (level < 0 || level >= int(dccrg_instance->processes_per_part.size())) {
			std::cerr
				<< "Zoltan wanted partitioning options for an invalid hierarchy "
				<< "level (level should be between 0 and "
				<< dccrg_instance->processes_per_part.size() - 1
				<< " inclusive): " << level
				<< std::endl;
			*error = ZOLTAN_FATAL;
			return;
		} else {
			*error = ZOLTAN_OK;
		}

		for (std::unordered_map<std::string, std::string>::const_iterator
			option = dccrg_instance->partitioning_options.at(level).begin();
			option != dccrg_instance->partitioning_options.at(level).end();
			option++
		) {
			Zoltan_Set_Param(zz, option->first.c_str(), option->second.c_str());
		}
	}



	#ifdef DEBUG
	/*!
	Returns false if the same cells don't exist on the same process for all processes.
	*/
	bool is_consistent()
	{
		// sort existing cells from this process
		std::vector<uint64_t> local_cells;
		local_cells.reserve(this->cell_process.size());
		for (const auto& cell : this->cell_process) {
			local_cells.push_back(cell.first);
		}
		std::sort(local_cells.begin(), local_cells.end());

		// processes of existing cells from this process
		std::vector<uint64_t> local_processes;
		local_processes.reserve(this->cell_process.size());
		for (std::vector<uint64_t>::const_iterator
			cell = local_cells.begin();
			cell != local_cells.end();
			cell++
		) {
			local_processes.push_back((uint64_t)this->cell_process[*cell]);
		}

		// compare the above between processes
		std::vector<std::vector<uint64_t>> all_cells;
		All_Gather()(local_cells, all_cells, this->comm);
		std::vector<std::vector<uint64_t>> all_processes;
		All_Gather()(local_processes, all_processes, this->comm);

		for (uint64_t process = 0; process < this->comm_size; process++) {
			if (!std::equal(
				all_cells[process].begin(),
				all_cells[process].end(),
				all_cells[0].begin()
			)) {
				std::cerr << __FILE__ << ":" << __LINE__
					<< " Grid has different cells between processes 0 and " << process
					<< std::endl;
				return false;
			}

			if (!std::equal(
				all_processes[process].begin(),
				all_processes[process].end(),
				all_processes[0].begin()
			)) {
				std::cerr << __FILE__ << ":" << __LINE__
					<< " Grid's cells have different processes between processes 0 and " << process
					<< std::endl;
				return false;
			}
		}

		return true;
	}


	/*!
	Return false if neighbors lists of the given cell aren't consistent
	*/
	bool verify_neighbors(
		const uint64_t cell,
		const std::vector<Types<3>::neighborhood_item_t>& hood_of,
		const std::vector<Types<3>::neighborhood_item_t>& hood_to,
		const std::unordered_map<
			uint64_t,
			std::vector<
				std::pair<
					uint64_t,
					std::array<int, 4>
				>
			>
		>& neighbor_of_lists,
		std::unordered_map<
			uint64_t,
			std::vector<
				std::pair<
					uint64_t,
					std::array<int, 4>
				>
			>
		>& neighbor_to_lists
	) {
		if (cell == error_cell) {
			std::cerr << __FILE__ << ":" << __LINE__ << " Invalid cell given" << std::endl;
			return false;
		}

		if (cell > this->mapping.get_last_cell()) {
			std::cerr << __FILE__ << ":" << __LINE__ <<
				" Cell " << cell << " shouldn't exist"
				<< std::endl;
			return false;
		}

		if (this->cell_process.count(cell) == 0) {
			std::cerr << __FILE__ << ":" << __LINE__
				<< " Cell " << cell << " doesn't exist"
				<< std::endl;
			return false;
		}

		if (cell == this->get_child(cell)) {

			if (neighbor_of_lists.count(cell) == 0) {
				std::cerr << __FILE__ << ":" << __LINE__
					<< " No neighbor list for cell " << cell
					<< std::endl;
				return false;
			}

			if (neighbor_to_lists.count(cell) == 0) {
				std::cerr << __FILE__ << ":" << __LINE__
					<< " No neighbor_to list for cell " << cell
					<< std::endl;
				return false;
			}

		} else {

			if (neighbor_of_lists.count(cell) > 0) {
				std::cerr << __FILE__ << ":" << __LINE__
					<< " Neighbor list for cell " << cell
					<< " shouldn't exist"
					<< std::endl;
				return false;
			}

			if (neighbor_to_lists.count(cell) > 0) {
				std::cerr << __FILE__ << ":" << __LINE__
					<< " Neighbor_to list for cell " << cell
					<< " shouldn't exist"
					<< std::endl;
				return false;
			}

			return true;
		}

		// neighbors
		const auto compare_neighbors
			= this->find_neighbors_of(cell, hood_of);

		if (
			neighbor_of_lists.at(cell).size() != compare_neighbors.size()
		|| (
			neighbor_of_lists.at(cell).size() > 0
			&& compare_neighbors.size() > 0
			&& !std::equal(
				neighbor_of_lists.at(cell).begin(),
				neighbor_of_lists.at(cell).end(),
				compare_neighbors.begin()
			)
		)
		) {
			std::cerr << __FILE__ "(" << __LINE__ << ") "
				<< "Process " << this->rank
				<< " neighbor counts for cell " << cell
				<< " (child of " << this->get_parent(cell)
				<< ") don't match "
				<< neighbor_of_lists.at(cell).size() << ": ";

			for (const auto& c_i: neighbor_of_lists.at(cell)) {
				const auto& c = c_i.first;
				std::cerr << c << " ";
			}
			std::cerr << ", should be (+ child of) " << compare_neighbors.size() << ": ";
			for (const auto& c_i: compare_neighbors) {
				const auto& c = c_i.first;
				std::cerr << c << "(" << this->get_parent(c) << ") ";
			}
			std::cerr << std::endl;
			return false;
		}

		// neighbors_to
		if (neighbor_to_lists.at(cell).size() > 0) {
			std::sort(neighbor_to_lists.at(cell).begin(), neighbor_to_lists.at(cell).end());
		}
		auto compare_neighbors_to
			= this->find_neighbors_to(cell, hood_to);
		if (compare_neighbors_to.size() > 0) {
			std::sort(compare_neighbors_to.begin(), compare_neighbors_to.end());
		}

		if (
			!std::equal(
				neighbor_to_lists.at(cell).begin(),
				neighbor_to_lists.at(cell).end(),
				compare_neighbors_to.begin()
			)
		) {
			std::cerr << "Process " << this->rank
				<< " neighbor_to counts for cell " << cell
				<< " (child of " << this->get_parent(cell)
				<< ") don't match: " << neighbor_to_lists.at(cell).size()
				<< " (";

			for (const auto& c_i: neighbor_to_lists.at(cell)) {
				const auto& c = c_i.first;
				std::cerr << c;
				if (c != this->get_child(c)) {
					std::cerr << " [has a child " << this->get_child(c) << "], ";
				} else {
					std::cerr << ", ";
				}
			}
			std::cerr << ") should be " << compare_neighbors_to.size() << " (";
			for (const auto& c_i: compare_neighbors_to) {
				const auto& c = c_i.first;
				std::cerr << c << ", ";
			}
			std::cerr << ")" << std::endl;
			return false;
		}

		return true;
	}


	/*!
	Returns false if neighbor lists on this process aren't consistent
	*/
	bool verify_neighbors()
	{
		for (const auto& cell : cell_process) {
			if (cell.second != this->rank) {
				continue;
			}

			// verify default neighbor lists
			if (
				!this->verify_neighbors(
					cell.first,
					this->neighborhood_of,
					this->neighborhood_to,
					this->neighbors_of,
					this->neighbors_to
				)
			) {
				std::cerr << "Default neighbor list incorrect." << std::endl;
				return false;
			}

			// verify user neighbor lists
			for (std::unordered_map<int, std::vector<Types<3>::neighborhood_item_t>>::const_iterator
				item = this->user_hood_of.begin();
				item != this->user_hood_of.end();
				item++
			) {
				const int hood_id = item->first;
				if (
					!this->verify_neighbors(
						cell.first,
						this->user_hood_of.at(hood_id),
						this->user_hood_to.at(hood_id),
						this->user_neigh_of.at(hood_id),
						this->user_neigh_to.at(hood_id)
					)
				) {
					std::cerr << "Neighbor list for user neighborhood id " << hood_id << " incorrect." << std::endl;
					return false;
				}
			}
		}

		// verify that refinement level differences <= 1
		for (const auto& cell: this->cells) {
			const auto ref_lvl = this->get_refinement_level(cell.id);
			for (const auto& neigh: cell.neighbors_of) {
				const auto neigh_ref_lvl = this->get_refinement_level(neigh.id);
				if (std::abs(ref_lvl - neigh_ref_lvl) > 1) {
					std::cerr << "Refinement level of cell " << cell.id
						<< " and neighbor_of " << neigh.id << " differ too much" << std::endl;
					return false;
				}
			}
			for (const auto& neigh: cell.neighbors_to) {
				const auto neigh_ref_lvl = this->get_refinement_level(neigh.id);
				if (std::abs(ref_lvl - neigh_ref_lvl) > 1) {
					std::cerr << "Refinement level of cell " << cell.id
						<< " and neighbor_to " << neigh.id << " differ too much" << std::endl;
					return false;
				}
			}
		}

		return true;
	}


	/*!
	Returns false if remote neighbor info for given cell is inconsistent.

	Remote neighbor info consists of local_cells_on_process_boundary and
	remote_cells_on_process_boundary.
	*/
	bool verify_remote_neighbor_info(const uint64_t cell)
	{
		if (
			!this->verify_neighbors(
				cell,
				this->neighborhood_of,
				this->neighborhood_to,
				this->neighbors_of,
				this->neighbors_to
			)
		) {
			std::cerr << __FILE__ << ":" << __LINE__
				<< " Cell " << cell
				<< " has inconsistent neighbors"
				<< std::endl;
			return false;
		}

		if (cell != this->get_child(cell)) {
			std::cerr << __FILE__ << ":" << __LINE__
				<< " Cell " << cell << " has children"
				<< std::endl;
			return true;
		}

		std::vector<
			std::pair<
				uint64_t,
				std::array<int, 4>
			>
		> all_neighbors(
			this->neighbors_of.at(cell).begin(),
			this->neighbors_of.at(cell).end()
		);
		all_neighbors.insert(
			all_neighbors.end(),
			this->neighbors_to.at(cell).begin(),
			this->neighbors_to.at(cell).end()
		);

		for (const auto& neighbor_i: all_neighbors) {
			const auto& neighbor = neighbor_i.first;

			if (neighbor == error_cell) {
				continue;
			}

			if (this->cell_process.at(neighbor) != this->rank) {

				if (this->local_cells_on_process_boundary.count(cell) == 0) {
					std::cerr << __FILE__ << ":" << __LINE__
						<< " Local cell " << cell
						<< " should be in local_cells_on_process_boundary"
						<< std::endl;
					return false;
				}

				if (this->remote_cells_on_process_boundary.count(neighbor) == 0) {
					std::cerr << __FILE__ << ":" << __LINE__
						<< " Remote cell " << neighbor
						<< " should be in remote_cells_on_process_boundary"
						<< std::endl;
					return false;
				}
			}
		}

		return true;
	}


	/*!
	Returns false if remote neighbor info on this process is inconsistent.

	Remote neighbor info consists of local_cells_on_process_boundary
	and remote_cells_on_process_boundary.
	*/
	bool verify_remote_neighbor_info()
	{
		for (const auto& item : cell_process) {

			if (item.first != this->get_child(item.first)) {
				continue;
			}

			// check whether this cell should be in remote_cells_on_process_boundary
			if (item.second != this->rank) {

				bool should_be_in_remote_cells = false;

				for (const auto& local_cell: this->cell_data) {

					if (local_cell.first != this->get_child(local_cell.first)) {
						continue;
					}

					if (item.first == local_cell.first) {
						std::cerr << __FILE__ << ":" << __LINE__ << " Same cell." << std::endl;
						abort();
					}

					if (this->is_neighbor(item.first, local_cell.first)
					|| this->is_neighbor(local_cell.first, item.first)) {
						should_be_in_remote_cells = true;
					}
				}

				if (should_be_in_remote_cells) {

					if (this->remote_cells_on_process_boundary.count(item.first) == 0) {
						std::cerr << __FILE__ << ":" << __LINE__
							<< " Remote cell " << item.first
							<< " should be in remote_cells_on_process_boundary because:"
							<< std::endl;

						for (const auto& cell: this->cell_data) {
							if (item.first == cell.first) {
								std::cerr << __FILE__ << ":" << __LINE__
									<< " Same cell."
									<< std::endl;
								abort();
							}

							if (this->is_neighbor(item.first, cell.first)
							|| this->is_neighbor(cell.first, item.first)) {
								std::cerr << "\tremote cell " << item.first
									<< " has a local neighbor " << cell.first
									<< std::endl;
							}
						}
						return false;
					}

				} else {

					if (this->remote_cells_on_process_boundary.count(item.first) > 0) {
						std::cerr << __FILE__ << ":" << __LINE__
							<< " Remote cell " << item.first
							<< " should not be in remote_cells_on_process_boundary"
							<< std::endl;
						return false;
					}
				}

			// check whether this cell should be in cells_with_remote_neighbor
			} else {

				bool no_remote_neighbor = true;

				// search in neighbors_of
				const auto neighbors_of
					= this->find_neighbors_of(
						item.first,
						this->neighborhood_of
					);

				for (const auto& neighbor_i: neighbors_of) {
					const auto& neighbor = neighbor_i.first;

					if (neighbor == 0) {
						continue;
					}

					if (this->cell_process.at(neighbor) != this->rank) {
						no_remote_neighbor = false;
					}

					if (!this->is_neighbor(item.first, neighbor)) {
						std::cerr << __FILE__ << ":" << __LINE__
							<< " Cell " << neighbor
							<< " should be a neighbor of cell " << item.first
							<< " with offset (" << neighbor_i.second[0] << ", " << neighbor_i.second[1] << ", " << neighbor_i.second[2] << ")"
							<< std::endl;
						abort();
					}
				}

				// search in neighbors_to
				const auto neighbors_to
					= this->find_neighbors_to(item.first, this->neighborhood_to);
				for (const auto& neighbor_i: neighbors_to) {
					const auto& neighbor = neighbor_i.first;

					if (neighbor == 0) {
						continue;
					}

					if (this->cell_process.at(neighbor) != this->rank) {
						no_remote_neighbor = false;
					}

					if (!this->is_neighbor(neighbor, item.first, {2,0,1})) {
						std::cerr << __FILE__ << ":" << __LINE__
							<< " Cell " << item.first
							<< " should be a neighbor to cell " << neighbor
							<< " with offset (" << neighbor_i.second[0] << ", " << neighbor_i.second[1] << ", " << neighbor_i.second[2] << ")"
							<< std::endl;
						abort();
					}
				}

				if (no_remote_neighbor) {
					if (this->local_cells_on_process_boundary.count(item.first) > 0) {
						std::cerr << __FILE__ << ":" << __LINE__
							<< " Local cell " << item.first
							<< " should not be in local_cells_on_process_boundary"
							<< std::endl;
						return false;
					}
				} else {
					if (this->local_cells_on_process_boundary.count(item.first) == 0) {
						std::cerr << __FILE__ << ":" << __LINE__
							<< " Local cell " << item.first
							<< " should be in local_cells_on_process_boundary"
							<< std::endl;
						return false;
					}
				}
			}
		}

		return true;
	}


	/*!
	Returns true if user data exists for local cells.
	*/
	bool verify_user_data()
	{
		for (const auto& item : this->cell_process) {
			if (item.second == this->rank
			&& item.first == this->get_child(item.first)
			&& this->cell_data.count(item.first) == 0) {
				std::cerr << __FILE__ << ":" << __LINE__
					<< " User data for local cell " << item.first
					<< " should exist"
					<< std::endl;
				return false;
			}
			if (item.second != this->rank
			&& this->cell_data.count(item.first) > 0) {
				std::cerr << __FILE__ << ":" << __LINE__
					<< " User data for local cell " << item.first
					<< " shouldn't exist"
					<< std::endl;
				return false;
			}
		}

		return true;
	}


	/*!
	Returns true if all cells are where pin reqests should have placed them.
	*/
	bool pin_requests_succeeded()
	{
		for (std::unordered_map<uint64_t, uint64_t>::const_iterator
			pin_request = this->pin_requests.begin();
			pin_request != this->pin_requests.end();
			pin_request++
		) {
			if (this->cell_process.at(pin_request->first) != pin_request->second) {
				std::cerr << __FILE__ << ":" << __LINE__
					<< " Cell " << pin_request->first
					<< " not at requested process " << pin_request->second
					<< " but at " << this->cell_process.at(pin_request->first)
					<< std::endl;
				return false;
			}
		}

		return true;
	}
	#endif

};

}	// namespace

#endif
<|MERGE_RESOLUTION|>--- conflicted
+++ resolved
@@ -6358,10 +6358,7 @@
 				abort();
 			}
 			#endif
-<<<<<<< HEAD
-=======
 			throw std::invalid_argument("user_hood_of entries exist already, not overwriting");
->>>>>>> e1fb340b
 			return false;
 		}
 
